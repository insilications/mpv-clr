--- conflicted
+++ resolved
@@ -3847,15 +3847,9 @@
     }
     vo_fps = mpctx->sh_video->fps;
 
-<<<<<<< HEAD
     if(!mpctx->sh_video->fps && !force_fps){
       mp_tmsg(MSGT_CPLAYER,MSGL_ERR,"FPS not specified in the header or invalid, use the -fps option.\n");
-      mpctx->sh_video=mpctx->d_video->sh=NULL;
-=======
-    if(!mpctx->sh_video->fps && !force_fps && !correct_pts){
-      mp_msg(MSGT_CPLAYER,MSGL_ERR,MSGTR_FPSnotspecified);
-      correct_pts = 1;
->>>>>>> 09bca657
+      mpctx->opts.correct_pts = 1;
     }
   }
 
