#! /bin/sh
#
# Original version (C) 2000 Pontscho/fresh!mindworkz
#                      pontscho@makacs.poliod.hu
#
# History / Contributors: Check the Subversion log.
#
# Cleanups all over the place (c) 2001 pl
#
#
# This configure script is *not* autoconf-based and has different semantics.
# It attempts to autodetect all settings and options where possible. It is
# possible to override autodetection with the --enable-option/--disable-option
# command line parameters.  --enable-option forces the option on skipping
# autodetection. Yes, this means that compilation may fail and yes, this is not
# how autoconf-based configure scripts behave.
#
# configure generates a series of configuration files:
#  - config.h contains #defines that are used in the C code.
#  - config.mak is included from the Makefiles.
#
# If you want to add a new check for $feature, here is a simple skeleton:
#
# echocheck "$feature"
# if test "$_feature" = auto; then
# cat > $TMPC << EOF
# #include <feature.h>
# int main(void) { return 0; }
# EOF
# _feature=no
# cc_check && _feature=yes
# fi
# if test "$_feature" = yes ; then
#   def_feature='#define CONFIG_FEATURE 1'
# else
#   def_feature='#undef CONFIG_FEATURE'
# fi
# echores "$_feature"
#
# Furthermore you need to add the variable _feature to the list of default
# settings and set it to one of yes/no/auto. Also add appropriate
# --enable-feature/--disable-feature command line options.
# The results of the check should be written to config.h and config.mak
# at the end of this script. The variable names used for this should be
# uniform, i.e. if the option is named 'feature':
#
# _feature     : should have a value of yes/no/auto
# def_feature  : '#define ... 1' or '#undef ...' for conditional compilation
# _ld_feature  : '-L/path/dir -lfeature' GCC options
#
#############################################################################

# Prevent locale nonsense from breaking basic text processing utils
export LC_ALL=C

# Store the configure line that was used
_configuration="$*"

# Prefer these macros to full length text !
# These macros only return an error code - NO display is done
compile_check() {
  echo >> "$TMPLOG"
  cat "$1" >> "$TMPLOG"
  echo >> "$TMPLOG"
  echo "$_cc $CFLAGS $extra_cflags $_ld_static $extra_ldflags $libs_mplayer $libs_mencoder -o $TMPEXE $@" >> "$TMPLOG"
  rm -f "$TMPEXE"
  $_cc $CFLAGS $extra_cflags $_ld_static $extra_ldflags $libs_mplayer $libs_mencoder -o "$TMPEXE" "$@" >> "$TMPLOG" 2>&1
  TMPRES="$?"
  echo >> "$TMPLOG"
  echo >> "$TMPLOG"
  return "$TMPRES"
}

cc_check() {
  compile_check $TMPC $@
}

cxx_check() {
  compile_check $TMPCPP $@ -lstdc++
}

yasm_check() {
  echo >> "$TMPLOG"
  cat "$TMPS" >> "$TMPLOG"
  echo >> "$TMPLOG"
  echo "$_yasm $YASMFLAGS -o $TMPEXE $TMPS $@" >> "$TMPLOG"
  rm -f "$TMPEXE"
  $_yasm $YASMFLAGS -o "$TMPEXE" "$TMPS" "$@" >> "$TMPLOG" 2>&1
  TMPRES="$?"
  echo >> "$TMPLOG"
  echo >> "$TMPLOG"
  return "$TMPRES"
}

tmp_run() {
  "$TMPEXE" >> "$TMPLOG" 2>&1
}

# Display error message, flushes tempfile, exit
die () {
  echo
  echo "Error: $@" >&2
  echo >&2
  rm -f "$TMPEXE" "$TMPC" "$TMPS" "$TMPCPP"
  echo "Check \"$TMPLOG\" if you do not understand why it failed."
  exit 1
}

# OS test booleans functions
issystem() {
  test "$(echo $system_name | tr A-Z a-z)" = "$(echo $1 | tr A-Z a-z)"
}
aix()       { issystem "AIX"; }
amigaos()   { issystem "AmigaOS"; }
beos()      { issystem "BEOS"; }
bsdos()     { issystem "BSD/OS"; }
cygwin()    { issystem "CYGWIN"; }
darwin()    { issystem "Darwin"; }
dragonfly() { issystem "DragonFly"; }
freebsd()   { issystem "FreeBSD" || issystem "GNU/kFreeBSD"; }
gnu()       { issystem "GNU"; }
hpux()      { issystem "HP-UX"; }
irix()      { issystem "IRIX"; }
linux()     { issystem "Linux"; }
mingw32()   { issystem "MINGW32"; }
morphos()   { issystem "MorphOS"; }
netbsd()    { issystem "NetBSD"; }
openbsd()   { issystem "OpenBSD"; }
os2()       { issystem "OS/2"; }
qnx()       { issystem "QNX"; }
sunos()     { issystem "SunOS"; }
win32()     { cygwin || mingw32; }

# arch test boolean functions
# x86/x86pc is used by QNX
x86_32() {
  case "$host_arch" in
    i[3-9]86|x86|x86pc|k5|k6|k6-2|k6-3|pentium*|athlon*|i586-i686) return 0 ;;
    *) return 1 ;;
  esac
}

x86_64() {
  case "$host_arch" in
    x86_64|amd64) return 0 ;;
    *) return 1 ;;
  esac
}

x86() {
  x86_32 || x86_64
}

ppc() {
  case "$host_arch" in
    ppc|ppc64|powerpc|powerpc64) return 0;;
    *) return 1;;
  esac
}

alpha() {
  case "$host_arch" in
    alpha*) return 0;;
    *) return 1;;
  esac
}

arm() {
  case "$host_arch" in
    arm*) return 0;;
    *) return 1;;
  esac
}

# Use this before starting a check
echocheck() {
  echo "============ Checking for $@ ============" >> "$TMPLOG"
  echo ${_echo_n} "Checking for $@ ... ${_echo_c}"
}

# Use this to echo the results of a check
echores() {
  if test "$_res_comment" ; then
    _res_comment="($_res_comment)"
  fi
  echo "Result is: $@ $_res_comment" >> "$TMPLOG"
  echo "##########################################" >> "$TMPLOG"
  echo "" >> "$TMPLOG"
  echo "$@ $_res_comment"
  _res_comment=""
}
#############################################################################

# Check how echo works in this /bin/sh
case $(echo -n) in
  -n)   _echo_n=        _echo_c='\c'    ;;      # SysV echo
  *)    _echo_n='-n '   _echo_c=        ;;      # BSD echo
esac

msg_lang_all=$(echo help/help_mp-??.h help/help_mp-??_??.h | sed -e "s:help/help_mp-\(..\).h:\1:g" -e "s:help/help_mp-\(.....\).h:\1:g")
man_lang_all=$(echo DOCS/man/??/mplayer.1 DOCS/man/??_??/mplayer.1 | sed -e "s:DOCS/man/\(..\)/mplayer.1:\1:g" -e "s:DOCS/man/\(.._..\)/mplayer.1:\1:g")
doc_lang_all=$(echo DOCS/xml/??/ DOCS/xml/??_??/ | sed -e "s:DOCS/xml/\(..\)/:\1:g" -e "s:DOCS/xml/\(.._..\)/:\1:g")

show_help(){
cat << EOF
Usage: $0 [OPTIONS]...

Configuration:
  -h, --help             display this help and exit

Installation directories:
  --prefix=DIR           prefix directory for installation [/usr/local]
  --bindir=DIR           directory for installing binaries [PREFIX/bin]
  --datadir=DIR          directory for installing machine independent
                         data files (skins, etc) [PREFIX/share/mplayer]
  --mandir=DIR           directory for installing man pages [PREFIX/share/man]
  --confdir=DIR          directory for installing configuration files
                         [PREFIX/etc/mplayer]
  --localedir=DIR        directory for locale tree [PREFIX/share/locale]
  --libdir=DIR           directory for object code libraries [PREFIX/lib]
  --codecsdir=DIR        directory for binary codecs [LIBDIR/codecs]
  --win32codecsdir=DIR   directory for Windows DLLs [LIBDIR/codecs]
  --xanimcodecsdir=DIR   directory for XAnim codecs [LIBDIR/codecs]
  --realcodecsdir=DIR    directory for RealPlayer codecs [LIBDIR/codecs]

Optional features:
  --disable-mencoder     disable MEncoder (A/V encoder) compilation [enable]
  --disable-mplayer      disable MPlayer compilation [enable]
  --disable-largefiles   disable support for files > 2GB [enable]
  --enable-linux-devfs   set default devices to devfs [disable]
  --enable-termcap       use termcap database for key codes [autodetect]
  --enable-termios       use termios database for key codes [autodetect]
  --disable-iconv        disable iconv for encoding conversion [autodetect]
  --disable-langinfo     do not use langinfo [autodetect]
  --enable-lirc          enable LIRC (remote control) support [autodetect]
  --enable-lircc         enable LIRCCD (LIRC client daemon) input [autodetect]
  --enable-joystick      enable joystick support [disable]
  --enable-apple-remote  enable Apple Remote input (Mac OS X only) [autodetect]
  --enable-apple-ir      enable Apple IR Remote input (Linux only) [autodetect]
  --disable-vm           disable X video mode extensions [autodetect]
  --disable-xf86keysym   disable support for multimedia keys [autodetect]
  --enable-radio         enable radio interface [disable]
  --enable-radio-capture enable radio capture (through PCI/line-in) [disable]
  --disable-radio-v4l2   disable Video4Linux2 radio interface [autodetect]
  --disable-radio-bsdbt848   disable BSD BT848 radio interface [autodetect]
  --disable-tv           disable TV interface (TV/DVB grabbers) [enable]
  --disable-tv-v4l1      disable Video4Linux TV interface [autodetect]
  --disable-tv-v4l2      disable Video4Linux2 TV interface [autodetect]
  --disable-tv-bsdbt848  disable BSD BT848 interface [autodetect]
  --disable-pvr          disable Video4Linux2 MPEG PVR [autodetect]
  --disable-rtc          disable RTC (/dev/rtc) on Linux [autodetect]
  --disable-network      disable networking [enable]
  --enable-winsock2_h    enable winsock2_h [autodetect]
  --enable-smb           enable Samba (SMB) input [autodetect]
  --enable-live          enable LIVE555 Streaming Media [autodetect]
  --enable-nemesi        enable Nemesi Streaming Media [autodetect]
  --disable-vcd          disable VCD support [autodetect]
  --disable-dvdnav       disable libdvdnav [autodetect]
  --disable-dvdread      disable libdvdread [autodetect]
  --disable-dvdread-internal  disable internal libdvdread [autodetect]
  --disable-libdvdcss-internal  disable internal libdvdcss [autodetect]
  --disable-cdparanoia   disable cdparanoia [autodetect]
  --disable-cddb         disable cddb [autodetect]
  --disable-bitmap-font  disable bitmap font support [enable]
  --disable-freetype     disable FreeType 2 font rendering [autodetect]
  --disable-fontconfig   disable fontconfig font lookup [autodetect]
  --disable-unrarexec    disable using of UnRAR executable [enabled]
  --enable-menu          enable OSD menu (not DVD menu) [disabled]
  --disable-sortsub      disable subtitle sorting [enabled]
  --enable-fribidi       enable the FriBiDi libs [autodetect]
  --disable-enca         disable ENCA charset oracle library [autodetect]
  --disable-maemo        disable maemo specific features [autodetect]
  --enable-macosx-finder enable Mac OS X Finder invocation parameter
                         parsing [disabled]
  --enable-macosx-bundle enable Mac OS X bundle file locations [autodetect]
  --disable-inet6        disable IPv6 support [autodetect]
  --disable-gethostbyname2  gethostbyname2 part of the C library [autodetect]
  --disable-ftp          disable FTP support [enabled]
  --disable-vstream      disable TiVo vstream client support [autodetect]
  --disable-pthreads     disable Posix threads support [autodetect]
  --disable-w32threads   disable Win32 threads support [autodetect]
  --disable-ass          disable internal SSA/ASS subtitle support [autodetect]
  --enable-rpath         enable runtime linker path for extra libs [disabled]

Codecs:
  --enable-gif              enable GIF support [autodetect]
  --enable-png              enable PNG input/output support [autodetect]
  --enable-mng              enable MNG input support [autodetect]
  --enable-jpeg             enable JPEG input/output support [autodetect]
  --enable-libcdio          enable libcdio support [autodetect]
  --enable-liblzo           enable liblzo support [autodetect]
  --disable-win32dll        disable Win32 DLL support [enabled]
  --disable-qtx             disable QuickTime codecs support [enabled]
  --disable-xanim           disable XAnim codecs support [enabled]
  --disable-real            disable RealPlayer codecs support [enabled]
  --disable-xvid            disable Xvid [autodetect]
  --disable-x264            disable x264 [autodetect]
  --disable-libnut          disable libnut [autodetect]
  --disable-libavutil       disable libavutil [autodetect]
  --disable-libavcodec      disable libavcodec [autodetect]
  --disable-libavformat     disable libavformat [autodetect]
  --disable-libpostproc     disable libpostproc [autodetect]
  --disable-libswscale      disable libswscale [autodetect]
  --disable-tremor-internal disable internal Tremor [enabled]
  --enable-tremor-low       enable lower accuracy internal Tremor [disabled]
  --enable-tremor           enable external Tremor [autodetect]
  --disable-libvorbis       disable libvorbis support [autodetect]
  --disable-speex           disable Speex support [autodetect]
  --enable-theora           enable OggTheora libraries [autodetect]
  --enable-faad             enable external FAAD2 (AAC) [autodetect]
  --disable-faad-internal   disable internal FAAD2 (AAC) [autodetect]
  --enable-faad-fixed       enable fixed-point mode in internal FAAD2 [disabled]
  --disable-faac            disable support for FAAC (AAC encoder) [autodetect]
  --disable-ladspa          disable LADSPA plugin support [autodetect]
  --disable-libbs2b         disable libbs2b audio filter support [autodetect]
  --disable-libdv           disable libdv 0.9.5 en/decoding support [autodetect]
  --disable-mad             disable libmad (MPEG audio) support [autodetect]
  --disable-mp3lame         disable LAME MP3 encoding support [autodetect]
  --disable-toolame         disable Toolame (MPEG layer 2) encoding [autodetect]
  --disable-twolame         disable Twolame (MPEG layer 2) encoding [autodetect]
  --enable-xmms             enable XMMS input plugin support [disabled]
  --enable-libdca           enable libdca support [autodetect]
  --disable-mp3lib          disable builtin mp3lib [autodetect]
  --disable-liba52          disable liba52 [autodetect]
  --enable-liba52-internal  enable builtin liba52 [disabled]
  --disable-libmpeg2        disable builtin libmpeg2 [autodetect]
  --disable-musepack        disable musepack support [autodetect]

Video output:
  --disable-vidix          disable VIDIX [for x86 *nix]
  --with-vidix-drivers[=*] list of VIDIX drivers to be compiled in
                           Available: cyberblade,ivtv,mach64,mga,mga_crtc2,
                           nvidia,pm2,pm3,radeon,rage128,s3,sis,unichrome
  --disable-vidix-pcidb    disable VIDIX PCI device name database
  --enable-dhahelper       enable VIDIX dhahelper support
  --enable-svgalib_helper  enable VIDIX svgalib_helper support
  --enable-gl              enable OpenGL video output [autodetect]
  --disable-matrixview     disable OpenGL MatrixView video output [autodetect]
  --enable-dga2            enable DGA 2 support [autodetect]
  --enable-dga1            enable DGA 1 support [autodetect]
  --enable-vesa            enable VESA video output [autodetect]
  --enable-svga            enable SVGAlib video output [autodetect]
  --enable-sdl             enable SDL video output [autodetect]
  --enable-kva             enable KVA video output [autodetect]
  --enable-aa              enable AAlib video output [autodetect]
  --enable-caca            enable CACA  video output [autodetect]
  --enable-ggi             enable GGI video output [autodetect]
  --enable-ggiwmh          enable GGI libggiwmh extension [autodetect]
  --enable-direct3d        enable Direct3D video output [autodetect]
  --enable-directx         enable DirectX video output [autodetect]
  --enable-dxr2            enable DXR2 video output [autodetect]
  --enable-dxr3            enable DXR3/H+ video output [autodetect]
  --enable-ivtv            enable IVTV TV-Out video output [autodetect]
  --enable-v4l2            enable V4L2 Decoder audio/video output [autodetect]
  --enable-dvb             enable DVB video output [autodetect]
  --enable-mga             enable mga_vid video output [autodetect]
  --enable-xmga            enable mga_vid X11 video output [autodetect]
  --enable-xv              enable Xv video output [autodetect]
  --enable-xvmc            enable XvMC acceleration [disable]
  --enable-vdpau           enable VDPAU acceleration [autodetect]
  --enable-vm              enable XF86VidMode support [autodetect]
  --enable-xinerama        enable Xinerama support [autodetect]
  --enable-x11             enable X11 video output [autodetect]
  --enable-xshape          enable XShape support [autodetect]
  --disable-xss            disable screensaver support via xss [autodetect]
  --enable-fbdev           enable FBDev video output [autodetect]
  --enable-mlib            enable mediaLib video output (Solaris) [disable]
  --enable-3dfx            enable obsolete /dev/3dfx video output [disable]
  --enable-tdfxfb          enable tdfxfb video output [disable]
  --enable-s3fb            enable s3fb (S3 ViRGE) video output [disable]
  --enable-wii             enable Nintendo Wii/GameCube video output [disable]
  --enable-directfb        enable DirectFB video output [autodetect]
  --enable-zr              enable ZR360[56]7/ZR36060 video output [autodetect]
  --enable-bl              enable Blinkenlights video output [disable]
  --enable-tdfxvid         enable tdfx_vid video output [disable]
  --enable-xvr100          enable SUN XVR-100 video output [autodetect]
  --disable-tga            disable Targa video output [enable]
  --disable-pnm            disable PNM video output [enable]
  --disable-md5sum         disable md5sum video output [enable]
  --disable-yuv4mpeg       disable yuv4mpeg video output [enable]
  --disable-corevideo      disable CoreVideo video output [autodetect]
  --disable-quartz         disable Quartz video output [autodetect]

Audio output:
  --disable-alsa         disable ALSA audio output [autodetect]
  --disable-ossaudio     disable OSS audio output [autodetect]
  --disable-arts         disable aRts audio output [autodetect]
  --disable-esd          disable esd audio output [autodetect]
  --disable-pulse        disable Pulseaudio audio output [autodetect]
  --disable-jack         disable JACK audio output [autodetect]
  --enable-openal        enable OpenAL audio output [disable]
  --disable-nas          disable NAS audio output [autodetect]
  --disable-sgiaudio     disable SGI audio output [autodetect]
  --disable-sunaudio     disable Sun audio output [autodetect]
  --disable-kai          disable KAI audio output [autodetect]
  --disable-dart         disable DART audio output [autodetect]
  --disable-win32waveout disable Windows waveout audio output [autodetect]
  --disable-coreaudio    disable CoreAudio audio output [autodetect]
  --disable-select       disable using select() on the audio device [enable]

Language options:
  --enable-translation   enable support for translated output [disable]
  --charset=charset      convert the console messages to this character set
  --language-doc=lang    language to use for the documentation [en]
  --language-man=lang    language to use for the man pages [en]
  --language-msg=lang    language to use for the messages [en]
  --language=lang        default language to use [en]
Specific options override --language. You can pass a list of languages separated
by whitespace or commas instead of a single language. Nonexisting translations
will be dropped from each list. All documentation and man page translations
available in the list will be installed, for the messages the first available
translation will be used. The value "all" will activate all translations. The
LINGUAS environment variable is honored. In all cases the fallback is English.
Available values are: all $msg_lang_all

Miscellaneous options:
  --enable-runtime-cpudetection    enable runtime CPU detection [disable]
  --enable-cross-compile enable cross-compilation [autodetect]
  --cc=COMPILER          C compiler to build MPlayer [gcc]
  --host-cc=COMPILER     C compiler for tools needed while building [gcc]
  --as=ASSEMBLER         assembler to build MPlayer [as]
  --nm=NM                nm tool to build MPlayer [nm]
  --yasm=YASM            Yasm assembler to build MPlayer [yasm]
  --ar=AR                librarian to build MPlayer [ar]
  --ranlib=RANLIB        ranlib to build MPlayer [ranlib]
  --windres=WINDRES      windres to build MPlayer [windres]
  --target=PLATFORM      target platform (i386-linux, arm-linux, etc)
  --enable-static        build a statically linked binary
  --with-install=PATH    path to a custom install program

Advanced options:
  --enable-mmx              enable MMX [autodetect]
  --enable-mmxext           enable MMX2 (Pentium III, Athlon) [autodetect]
  --enable-3dnow            enable 3DNow! [autodetect]
  --enable-3dnowext         enable extended 3DNow! [autodetect]
  --enable-sse              enable SSE [autodetect]
  --enable-sse2             enable SSE2 [autodetect]
  --enable-ssse3            enable SSSE3 [autodetect]
  --enable-shm              enable shm [autodetect]
  --enable-altivec          enable AltiVec (PowerPC) [autodetect]
  --enable-armv5te          enable DSP extensions (ARM) [autodetect]
  --enable-armv6            enable ARMv6 (ARM) [autodetect]
  --enable-armv6t2          enable ARMv6t2 (ARM) [autodetect]
  --enable-armvfp           enable ARM VFP (ARM) [autodetect]
  --enable-neon             enable NEON (ARM) [autodetect]
  --enable-iwmmxt           enable iWMMXt (ARM) [autodetect]
  --disable-fastmemcpy      disable 3DNow!/SSE/MMX optimized memcpy [enable]
  --enable-big-endian       force byte order to big-endian [autodetect]
  --enable-debug[=1-3]      compile-in debugging information [disable]
  --enable-profile          compile-in profiling information [disable]
  --disable-sighandler      disable sighandler for crashes [enable]
  --enable-crash-debug      enable automatic gdb attach on crash [disable]
  --enable-dynamic-plugins  enable dynamic A/V plugins [disable]
  --ffmpeg-source-dir=PATH  enable features requiring internal FFmpeg headers

Use these options if autodetection fails:
  --extra-cflags=FLAGS        extra CFLAGS
  --extra-ldflags=FLAGS       extra LDFLAGS
  --extra-libs=FLAGS          extra linker flags
  --extra-libs-mplayer=FLAGS  extra linker flags for MPlayer
  --extra-libs-mencoder=FLAGS extra linker flags for MEncoder
  --with-xvmclib=NAME         adapter-specific library name (e.g. XvMCNVIDIA)

  --with-freetype-config=PATH path to freetype-config
  --with-fribidi-config=PATH  path to fribidi-config
  --with-glib-config=PATH     path to glib*-config
  --with-gtk-config=PATH      path to gtk*-config
  --with-sdl-config=PATH      path to sdl*-config
  --with-dvdnav-config=PATH   path to dvdnav-config
  --with-dvdread-config=PATH  path to dvdread-config

This configure script is NOT autoconf-based, even though its output is similar.
It will try to autodetect all configuration options. If you --enable an option
it will be forcefully turned on, skipping autodetection. This can break
compilation, so you need to know what you are doing.
EOF
exit 0
} #show_help()

# GOTCHA: the variables below defines the default behavior for autodetection
# and have - unless stated otherwise - at least 2 states : yes no
# If autodetection is available then the third state is: auto
_mmx=auto
_3dnow=auto
_3dnowext=auto
_mmxext=auto
_sse=auto
_sse2=auto
_ssse3=auto
_cmov=auto
_fast_cmov=auto
_fast_clz=auto
_armv5te=auto
_armv6=auto
_armv6t2=auto
_armvfp=auto
neon=auto
_iwmmxt=auto
_mtrr=auto
_altivec=auto
_install=install
_ranlib=ranlib
_windres=windres
_cc=cc
_ar=ar
test "$CC" && _cc="$CC"
_as=auto
_nm=auto
_yasm=yasm
_runtime_cpudetection=no
_cross_compile=auto
_prefix="/usr/local"
_libavutil=auto
_libavcodec=auto
_libavformat=auto
_libpostproc=auto
_libswscale=auto
_libavcodec_internals=no
_libswscale_internals=no
_mencoder=yes
_mplayer=yes
_x11=auto
_xshape=auto
_xss=auto
_dga1=auto
_dga2=auto
_xv=auto
_xvmc=no  #auto when complete
_vdpau=auto
_sdl=auto
_kva=auto
_direct3d=auto
_directx=auto
_win32waveout=auto
_nas=auto
_png=auto
_mng=auto
_jpeg=auto
_pnm=yes
_md5sum=yes
_yuv4mpeg=yes
_gif=auto
_gl=auto
matrixview=yes
_ggi=auto
_ggiwmh=auto
_aa=auto
_caca=auto
_svga=auto
_vesa=auto
_fbdev=auto
_dvb=auto
_dxr2=auto
_dxr3=auto
_ivtv=auto
_v4l2=auto
_iconv=auto
_langinfo=auto
_rtc=auto
_ossaudio=auto
_arts=auto
_esd=auto
_pulse=auto
_jack=auto
_kai=auto
_dart=auto
_openal=no
_libcdio=auto
_liblzo=auto
_mad=auto
_mp3lame=auto
_toolame=auto
_twolame=auto
_tremor=auto
_tremor_internal=yes
_tremor_low=no
_libvorbis=auto
_speex=auto
_theora=auto
_mp3lib=auto
_liba52=auto
_liba52_internal=no
_libdca=auto
_libmpeg2=auto
_faad=auto
_faad_internal=auto
_faad_fixed=no
_faac=auto
_ladspa=auto
_libbs2b=auto
_xmms=no
_vcd=auto
_dvdnav=auto
_dvdnavconfig=dvdnav-config
_dvdreadconfig=dvdread-config
_dvdread=auto
_dvdread_internal=auto
_libdvdcss_internal=auto
_xanim=auto
_real=auto
_live=auto
_nemesi=auto
_native_rtsp=yes
_xinerama=auto
_mga=auto
_xmga=auto
_vm=auto
_xf86keysym=auto
_mlib=no #broken, thus disabled
_sgiaudio=auto
_sunaudio=auto
_alsa=auto
_fastmemcpy=yes
_unrar_exec=auto
_win32dll=auto
_select=yes
_radio=no
_radio_capture=no
_radio_v4l=auto
_radio_v4l2=auto
_radio_bsdbt848=auto
_tv=yes
_tv_v4l1=auto
_tv_v4l2=auto
_tv_bsdbt848=auto
_tv_dshow=auto
_pvr=auto
_network=yes
_winsock2_h=auto
_smb=auto
_vidix=auto
_vidix_pcidb=yes
_dhahelper=no
_svgalib_helper=no
_joystick=no
_xvid=auto
_x264=auto
_libnut=auto
_lirc=auto
_lircc=auto
_apple_remote=auto
_apple_ir=auto
_gui=no
_gtk1=no
_termcap=auto
_termios=auto
_3dfx=no
_s3fb=no
_wii=no
_tdfxfb=no
_tdfxvid=no
_xvr100=auto
_tga=yes
_directfb=auto
_zr=auto
_bl=no
_largefiles=yes
#language=en
_shm=auto
_linux_devfs=no
_translation=no
_charset="UTF-8"
_dynamic_plugins=no
_crash_debug=no
_sighandler=yes
_libdv=auto
_cdparanoia=auto
_cddb=auto
_big_endian=auto
_bitmap_font=yes
_freetype=auto
_fontconfig=auto
_menu=no
_qtx=auto
_maemo=auto
_coreaudio=auto
_corevideo=auto
_quartz=auto
quicktime=auto
_macosx_finder=no
_macosx_bundle=auto
_sortsub=yes
_freetypeconfig='freetype-config'
_fribidi=auto
_fribidiconfig='fribidi-config'
_enca=auto
_inet6=auto
_gethostbyname2=auto
_ftp=yes
_musepack=auto
_vstream=auto
_pthreads=auto
_w32threads=auto
_ass=auto
_rpath=no
_asmalign_pot=auto
_stream_cache=yes
_priority=no
def_dos_paths="#define HAVE_DOS_PATHS 0"
def_stream_cache="#define CONFIG_STREAM_CACHE 1"
def_priority="#undef CONFIG_PRIORITY"
def_pthread_cache="#undef PTHREAD_CACHE"
_need_shmem=yes
for ac_option do
  case "$ac_option" in
  --help|-help|-h)
    show_help
    ;;
  --prefix=*)
    _prefix=$(echo $ac_option | cut -d '=' -f 2)
    ;;
  --bindir=*)
    _bindir=$(echo $ac_option | cut -d '=' -f 2)
    ;;
  --datadir=*)
    _datadir=$(echo $ac_option | cut -d '=' -f 2)
    ;;
  --mandir=*)
    _mandir=$(echo $ac_option | cut -d '=' -f 2)
    ;;
  --confdir=*)
    _confdir=$(echo $ac_option | cut -d '=' -f 2)
    ;;
  --libdir=*)
    _libdir=$(echo $ac_option | cut -d '=' -f 2)
    ;;
  --codecsdir=*)
    _codecsdir=$(echo $ac_option | cut -d '=' -f 2)
    ;;
  --win32codecsdir=*)
    _win32codecsdir=$(echo $ac_option | cut -d '=' -f 2)
    ;;
  --xanimcodecsdir=*)
    _xanimcodecsdir=$(echo $ac_option | cut -d '=' -f 2)
    ;;
  --realcodecsdir=*)
    _realcodecsdir=$(echo $ac_option | cut -d '=' -f 2)
    ;;
  --localedir=*)
    _localedir=$(echo $ac_option | cut -d '=' -f 2)
    ;;

  --with-install=*)
    _install=$(echo $ac_option | cut -d '=' -f 2 )
    ;;
  --with-xvmclib=*)
    _xvmclib=$(echo $ac_option | cut -d '=' -f 2)
    ;;

  --with-sdl-config=*)
    _sdlconfig=$(echo $ac_option | cut -d '=' -f 2)
    ;;
  --with-freetype-config=*)
    _freetypeconfig=$(echo $ac_option | cut -d '=' -f 2)
    ;;
  --with-fribidi-config=*)
    _fribidiconfig=$(echo $ac_option | cut -d '=' -f 2)
    ;;
  --with-gtk-config=*)
    _gtkconfig=$(echo $ac_option | cut -d '=' -f 2)
    ;;
  --with-glib-config=*)
    _glibconfig=$(echo $ac_option | cut -d '=' -f 2)
    ;;
  --with-dvdnav-config=*)
    _dvdnavconfig=$(echo $ac_option | cut -d '=' -f 2)
    ;;
  --with-dvdread-config=*)
    _dvdreadconfig=$(echo $ac_option | cut -d '=' -f 2)
    ;;

  --extra-cflags=*)
    extra_cflags="$extra_cflags $(echo $ac_option | cut -d '=' -f 2-)"
    ;;
  --extra-ldflags=*)
    extra_ldflags="$extra_ldflags $(echo $ac_option | cut -d '=' -f 2-)"
    ;;
  --extra-libs=*)
    extra_libs=$(echo $ac_option | cut -d '=' -f 2)
    ;;
  --extra-libs-mplayer=*)
    libs_mplayer=$(echo $ac_option | cut -d '=' -f 2)
    ;;
  --extra-libs-mencoder=*)
    libs_mencoder=$(echo $ac_option | cut -d '=' -f 2)
    ;;

  --target=*)
    _target=$(echo $ac_option | cut -d '=' -f 2)
    ;;
  --cc=*)
    _cc=$(echo $ac_option | cut -d '=' -f 2)
    ;;
  --host-cc=*)
    _host_cc=$(echo $ac_option | cut -d '=' -f 2)
    ;;
  --as=*)
    _as=$(echo $ac_option | cut -d '=' -f 2)
    ;;
  --nm=*)
    _nm=$(echo $ac_option | cut -d '=' -f 2)
    ;;
  --yasm=*)
    _yasm=$(echo $ac_option | cut -d '=' -f 2)
    ;;
  --ar=*)
    _ar=$(echo $ac_option | cut -d '=' -f 2)
    ;;
  --ranlib=*)
    _ranlib=$(echo $ac_option | cut -d '=' -f 2)
    ;;
  --windres=*)
    _windres=$(echo $ac_option | cut -d '=' -f 2)
    ;;
  --charset=*)
    _charset=$(echo $ac_option | cut -d '=' -f 2)
    ;;
  --language-doc=*)
    language_doc=$(echo $ac_option | cut -d '=' -f 2)
    ;;
  --language-man=*)
    language_man=$(echo $ac_option | cut -d '=' -f 2)
    ;;
  --language-msg=*)
    language_msg=$(echo $ac_option | cut -d '=' -f 2)
    ;;
  --language=*)
    language=$(echo $ac_option | cut -d '=' -f 2)
    ;;

  --enable-static)
    _ld_static='-static'
    ;;
  --disable-static)
    _ld_static=''
    ;;
  --enable-profile)
    _profile='-p'
    ;;
  --disable-profile)
    _profile=
    ;;
  --enable-debug)
    _debug='-g'
    ;;
  --enable-debug=*)
    _debug=$(echo $_echo_n '-g'$_echo_c; echo $ac_option | cut -d '=' -f 2)
    ;;
  --disable-debug)
    _debug=
    ;;
  --enable-translation)              _translation=yes           ;;
  --disable-translation)             _translation=no            ;;
  --enable-runtime-cpudetection)    _runtime_cpudetection=yes   ;;
  --disable-runtime-cpudetection)   _runtime_cpudetection=no    ;;
  --enable-cross-compile)           _cross_compile=yes          ;;
  --disable-cross-compile)          _cross_compile=no           ;;
  --enable-mencoder)    _mencoder=yes   ;;
  --disable-mencoder)   _mencoder=no    ;;
  --enable-mplayer)     _mplayer=yes    ;;
  --disable-mplayer)    _mplayer=no     ;;
  --enable-dynamic-plugins) _dynamic_plugins=yes ;;
  --disable-dynamic-plugins) _dynamic_plugins=no ;;
  --enable-x11)         _x11=yes        ;;
  --disable-x11)        _x11=no         ;;
  --enable-xshape)      _xshape=yes     ;;
  --disable-xshape)     _xshape=no      ;;
  --enable-xss)         _xss=yes        ;;
  --disable-xss)        _xss=no         ;;
  --enable-xv)          _xv=yes         ;;
  --disable-xv)         _xv=no          ;;
  --enable-xvmc)        _xvmc=yes       ;;
  --disable-xvmc)       _xvmc=no        ;;
  --enable-vdpau)       _vdpau=yes      ;;
  --disable-vdpau)      _vdpau=no       ;;
  --enable-sdl)         _sdl=yes        ;;
  --disable-sdl)        _sdl=no         ;;
  --enable-kva)         _kva=yes        ;;
  --disable-kva)        _kva=no         ;;
  --enable-direct3d)    _direct3d=yes   ;;
  --disable-direct3d)   _direct3d=no    ;;
  --enable-directx)     _directx=yes    ;;
  --disable-directx)    _directx=no     ;;
  --enable-win32waveout)  _win32waveout=yes ;;
  --disable-win32waveout) _win32waveout=no  ;;
  --enable-nas)         _nas=yes        ;;
  --disable-nas)        _nas=no         ;;
  --enable-png)         _png=yes        ;;
  --disable-png)        _png=no         ;;
  --enable-mng)         _mng=yes        ;;
  --disable-mng)        _mng=no         ;;
  --enable-jpeg)        _jpeg=yes       ;;
  --disable-jpeg)       _jpeg=no        ;;
  --enable-pnm)         _pnm=yes        ;;
  --disable-pnm)        _pnm=no         ;;
  --enable-md5sum)      _md5sum=yes     ;;
  --disable-md5sum)     _md5sum=no      ;;
  --enable-yuv4mpeg)    _yuv4mpeg=yes   ;;
  --disable-yuv4mpeg)   _yuv4mpeg=no    ;;
  --enable-gif)         _gif=yes        ;;
  --disable-gif)        _gif=no         ;;
  --enable-gl)          _gl=yes         ;;
  --disable-gl)         _gl=no          ;;
  --enable-matrixview)  matrixview=yes  ;;
  --disable-matrixview) matrixview=no   ;;
  --enable-ggi)         _ggi=yes        ;;
  --disable-ggi)        _ggi=no         ;;
  --enable-ggiwmh)      _ggiwmh=yes     ;;
  --disable-ggiwmh)     _ggiwmh=no      ;;
  --enable-aa)          _aa=yes         ;;
  --disable-aa)         _aa=no          ;;
  --enable-caca)        _caca=yes       ;;
  --disable-caca)       _caca=no        ;;
  --enable-svga)        _svga=yes       ;;
  --disable-svga)       _svga=no        ;;
  --enable-vesa)        _vesa=yes       ;;
  --disable-vesa)       _vesa=no        ;;
  --enable-fbdev)       _fbdev=yes      ;;
  --disable-fbdev)      _fbdev=no       ;;
  --enable-dvb)         _dvb=yes        ;;
  --disable-dvb)        _dvb=no         ;;
  --enable-dxr2)        _dxr2=yes       ;;
  --disable-dxr2)       _dxr2=no        ;;
  --enable-dxr3)        _dxr3=yes       ;;
  --disable-dxr3)       _dxr3=no        ;;
  --enable-ivtv)        _ivtv=yes       ;;
  --disable-ivtv)       _ivtv=no        ;;
  --enable-v4l2)        _v4l2=yes       ;;
  --disable-v4l2)       _v4l2=no        ;;
  --enable-iconv)       _iconv=yes      ;;
  --disable-iconv)      _iconv=no       ;;
  --enable-langinfo)    _langinfo=yes   ;;
  --disable-langinfo)   _langinfo=no    ;;
  --enable-rtc)         _rtc=yes        ;;
  --disable-rtc)        _rtc=no         ;;
  --enable-libdv)       _libdv=yes      ;;
  --disable-libdv)      _libdv=no       ;;
  --enable-ossaudio)    _ossaudio=yes   ;;
  --disable-ossaudio)   _ossaudio=no    ;;
  --enable-arts)        _arts=yes       ;;
  --disable-arts)       _arts=no        ;;
  --enable-esd)         _esd=yes        ;;
  --disable-esd)        _esd=no         ;;
  --enable-pulse)       _pulse=yes      ;;
  --disable-pulse)      _pulse=no       ;;
  --enable-jack)        _jack=yes       ;;
  --disable-jack)       _jack=no        ;;
  --enable-openal)      _openal=yes     ;;
  --disable-openal)     _openal=no      ;;
  --enable-kai)         _kai=yes        ;;
  --disable-kai)        _kai=no         ;;
  --enable-dart)        _dart=yes       ;;
  --disable-dart)       _dart=no        ;;
  --enable-mad)         _mad=yes        ;;
  --disable-mad)        _mad=no         ;;
  --enable-mp3lame)     _mp3lame=yes    ;;
  --disable-mp3lame)    _mp3lame=no     ;;
  --enable-toolame)     _toolame=yes    ;;
  --disable-toolame)    _toolame=no     ;;
  --enable-twolame)     _twolame=yes    ;;
  --disable-twolame)    _twolame=no     ;;
  --enable-libcdio)     _libcdio=yes    ;;
  --disable-libcdio)    _libcdio=no     ;;
  --enable-liblzo)      _liblzo=yes     ;;
  --disable-liblzo)     _liblzo=no      ;;
  --enable-libvorbis)   _libvorbis=yes  ;;
  --disable-libvorbis)  _libvorbis=no   ;;
  --enable-speex)       _speex=yes      ;;
  --disable-speex)      _speex=no       ;;
  --enable-tremor)      _tremor=yes     ;;
  --disable-tremor)     _tremor=no      ;;
  --enable-tremor-internal)     _tremor_internal=yes    ;;
  --disable-tremor-internal)    _tremor_internal=no     ;;
  --enable-tremor-low)  _tremor_low=yes ;;
  --disable-tremor-low) _tremor_low=no  ;;
  --enable-theora)      _theora=yes     ;;
  --disable-theora)     _theora=no      ;;
  --enable-mp3lib)      _mp3lib=yes     ;;
  --disable-mp3lib)     _mp3lib=no      ;;
  --enable-liba52-internal)     _liba52_internal=yes    ;;
  --disable-liba52-internal)    _liba52_internal=no     ;;
  --enable-liba52)      _liba52=yes     ;;
  --disable-liba52)     _liba52=no      ;;
  --enable-libdca)      _libdca=yes     ;;
  --disable-libdca)     _libdca=no      ;;
  --enable-libmpeg2)    _libmpeg2=yes   ;;
  --disable-libmpeg2)   _libmpeg2=no    ;;
  --enable-musepack)    _musepack=yes   ;;
  --disable-musepack)   _musepack=no    ;;
  --enable-faad)        _faad=yes       ;;
  --disable-faad)       _faad=no        ;;
  --enable-faad-internal)       _faad_internal=yes      ;;
  --disable-faad-internal)      _faad_internal=no       ;;
  --enable-faad-fixed)  _faad_fixed=yes ;;
  --disable-faad-fixed) _faad_fixed=no  ;;
  --enable-faac)        _faac=yes       ;;
  --disable-faac)       _faac=no        ;;
  --enable-ladspa)      _ladspa=yes     ;;
  --disable-ladspa)     _ladspa=no      ;;
  --enable-libbs2b)     _libbs2b=yes    ;;
  --disable-libbs2b)    _libbs2b=no     ;;
  --enable-xmms)        _xmms=yes       ;;
  --disable-xmms)       _xmms=no        ;;
  --enable-vcd)         _vcd=yes        ;;
  --disable-vcd)        _vcd=no         ;;
  --enable-dvdread)     _dvdread=yes    ;;
  --disable-dvdread)    _dvdread=no     ;;
  --enable-dvdread-internal)    _dvdread_internal=yes   ;;
  --disable-dvdread-internal)   _dvdread_internal=no    ;;
  --enable-libdvdcss-internal)  _libdvdcss_internal=yes ;;
  --disable-libdvdcss-internal) _libdvdcss_internal=no  ;;
  --enable-dvdnav)      _dvdnav=yes     ;;
  --disable-dvdnav)     _dvdnav=no      ;;
  --enable-xanim)       _xanim=yes      ;;
  --disable-xanim)      _xanim=no       ;;
  --enable-real)        _real=yes       ;;
  --disable-real)       _real=no        ;;
  --enable-live)        _live=yes       ;;
  --disable-live)       _live=no        ;;
  --enable-nemesi)      _nemesi=yes     ;;
  --disable-nemesi)     _nemesi=no      ;;
  --enable-xinerama)    _xinerama=yes   ;;
  --disable-xinerama)   _xinerama=no    ;;
  --enable-mga)         _mga=yes        ;;
  --disable-mga)        _mga=no         ;;
  --enable-xmga)        _xmga=yes       ;;
  --disable-xmga)       _xmga=no        ;;
  --enable-vm)          _vm=yes         ;;
  --disable-vm)         _vm=no          ;;
  --enable-xf86keysym)  _xf86keysym=yes ;;
  --disable-xf86keysym) _xf86keysym=no  ;;
  --enable-mlib)        _mlib=yes       ;;
  --disable-mlib)       _mlib=no        ;;
  --enable-sunaudio)    _sunaudio=yes   ;;
  --disable-sunaudio)   _sunaudio=no    ;;
  --enable-sgiaudio)    _sgiaudio=yes   ;;
  --disable-sgiaudio)   _sgiaudio=no    ;;
  --enable-alsa)        _alsa=yes       ;;
  --disable-alsa)       _alsa=no        ;;
  --enable-tv)          _tv=yes         ;;
  --disable-tv)         _tv=no          ;;
  --enable-tv-bsdbt848)  _tv_bsdbt848=yes ;;
  --disable-tv-bsdbt848) _tv_bsdbt848=no  ;;
  --enable-tv-v4l1)     _tv_v4l1=yes    ;;
  --disable-tv-v4l1)    _tv_v4l1=no     ;;
  --enable-tv-v4l2)     _tv_v4l2=yes    ;;
  --disable-tv-v4l2)    _tv_v4l2=no     ;;
  --enable-tv-dshow)    _tv_dshow=yes   ;;
  --disable-tv-dshow)   _tv_dshow=no    ;;
  --enable-radio)       _radio=yes      ;;
  --enable-radio-capture)       _radio_capture=yes      ;;
  --disable-radio-capture)      _radio_capture=no       ;;
  --disable-radio)      _radio=no       ;;
  --enable-radio-v4l)   _radio_v4l=yes  ;;
  --disable-radio-v4l)  _radio_v4l=no   ;;
  --enable-radio-v4l2)  _radio_v4l2=yes ;;
  --disable-radio-v4l2) _radio_v4l2=no  ;;
  --enable-radio-bsdbt848)      _radio_bsdbt848=yes     ;;
  --disable-radio-bsdbt848)     _radio_bsdbt848=no      ;;
  --enable-pvr)         _pvr=yes        ;;
  --disable-pvr)        _pvr=no         ;;
  --enable-fastmemcpy)  _fastmemcpy=yes ;;
  --disable-fastmemcpy) _fastmemcpy=no  ;;
  --enable-network)     _network=yes    ;;
  --disable-network)    _network=no     ;;
  --enable-winsock2_h)  _winsock2_h=yes ;;
  --disable-winsock2_h) _winsock2_h=no  ;;
  --enable-smb)         _smb=yes        ;;
  --disable-smb)        _smb=no ;;
  --enable-vidix)       _vidix=yes      ;;
  --disable-vidix)      _vidix=no       ;;
  --with-vidix-drivers=*)
    _vidix_drivers=$(echo $ac_option | cut -d '=' -f 2)
    ;;
  --disable-vidix-pcidb)  _vidix_pcidb=no         ;;
  --enable-dhahelper)   _dhahelper=yes  ;;
  --disable-dhahelper)  _dhahelper=no   ;;
  --enable-svgalib_helper)      _svgalib_helper=yes     ;;
  --disable-svgalib_helper)     _svgalib_helper=no      ;;
  --enable-joystick)    _joystick=yes   ;;
  --disable-joystick)   _joystick=no    ;;
  --enable-xvid)        _xvid=yes       ;;
  --disable-xvid)       _xvid=no        ;;
  --enable-x264)        _x264=yes       ;;
  --disable-x264)       _x264=no        ;;
  --enable-libnut)      _libnut=yes     ;;
  --disable-libnut)     _libnut=no      ;;
  --enable-libavutil)           _libavutil=yes    ;;
  --disable-libavutil)          _libavutil=no     ;;
  --enable-libavcodec)          _libavcodec=yes   ;;
  --disable-libavcodec)         _libavcodec=no    ;;
  --enable-libavformat)         _libavformat=yes  ;;
  --disable-libavformat)        _libavformat=no   ;;
  --enable-libpostproc)         _libpostproc=yes  ;;
  --disable-libpostproc)        _libpostproc=no   ;;
  --enable-libswscale)          _libswscale=yes   ;;
  --disable-libswscale)         _libswscale=no    ;;
  --ffmpeg-source-dir=*)
    _ffmpeg_source=$(echo $ac_option | cut -d '=' -f 2 ) ;;

  --enable-lirc)        _lirc=yes       ;;
  --disable-lirc)       _lirc=no        ;;
  --enable-lircc)       _lircc=yes      ;;
  --disable-lircc)      _lircc=no       ;;
  --enable-apple-remote)  _apple_remote=yes ;;
  --disable-apple-remote) _apple_remote=no  ;;
  --enable-apple-ir)    _apple_ir=yes   ;;
  --disable-apple-ir)   _apple_ir=no    ;;
  --enable-gui)         _gui=yes        ;;
  --disable-gui)        _gui=no         ;;
  --enable-gtk1)        _gtk1=yes       ;;
  --disable-gtk1)       _gtk1=no        ;;
  --enable-termcap)     _termcap=yes    ;;
  --disable-termcap)    _termcap=no     ;;
  --enable-termios)     _termios=yes    ;;
  --disable-termios)    _termios=no     ;;
  --enable-3dfx)        _3dfx=yes       ;;
  --disable-3dfx)       _3dfx=no        ;;
  --enable-s3fb)        _s3fb=yes       ;;
  --disable-s3fb)       _s3fb=no        ;;
  --enable-wii)         _wii=yes        ;;
  --disable-wii)        _wii=no         ;;
  --enable-tdfxfb)      _tdfxfb=yes     ;;
  --disable-tdfxfb)     _tdfxfb=no      ;;
  --disable-tdfxvid)    _tdfxvid=no     ;;
  --enable-tdfxvid)     _tdfxvid=yes    ;;
  --disable-xvr100)     _xvr100=no      ;;
  --enable-xvr100)      _xvr100=yes     ;;
  --disable-tga)        _tga=no         ;;
  --enable-tga)         _tga=yes        ;;
  --enable-directfb)    _directfb=yes   ;;
  --disable-directfb)   _directfb=no    ;;
  --enable-zr)          _zr=yes         ;;
  --disable-zr)         _zr=no          ;;
  --enable-bl)          _bl=yes         ;;
  --disable-bl)         _bl=no          ;;
  --enable-mtrr)        _mtrr=yes       ;;
  --disable-mtrr)       _mtrr=no        ;;
  --enable-largefiles)  _largefiles=yes ;;
  --disable-largefiles) _largefiles=no  ;;
  --enable-shm)         _shm=yes        ;;
  --disable-shm)        _shm=no         ;;
  --enable-select)      _select=yes     ;;
  --disable-select)     _select=no      ;;
  --enable-linux-devfs)    _linux_devfs=yes ;;
  --disable-linux-devfs)   _linux_devfs=no  ;;
  --enable-cdparanoia)  _cdparanoia=yes ;;
  --disable-cdparanoia) _cdparanoia=no  ;;
  --enable-cddb)        _cddb=yes       ;;
  --disable-cddb)       _cddb=no        ;;
  --enable-big-endian)  _big_endian=yes ;;
  --disable-big-endian) _big_endian=no  ;;
  --enable-bitmap-font)    _bitmap_font=yes   ;;
  --disable-bitmap-font)   _bitmap_font=no    ;;
  --enable-freetype)    _freetype=yes   ;;
  --disable-freetype)   _freetype=no    ;;
  --enable-fontconfig)  _fontconfig=yes ;;
  --disable-fontconfig) _fontconfig=no  ;;
  --enable-unrarexec)   _unrar_exec=yes ;;
  --disable-unrarexec)  _unrar_exec=no  ;;
  --enable-ftp)         _ftp=yes        ;;
  --disable-ftp)        _ftp=no         ;;
  --enable-vstream)     _vstream=yes    ;;
  --disable-vstream)    _vstream=no     ;;
  --enable-pthreads)    _pthreads=yes   ;;
  --disable-pthreads)   _pthreads=no    ;;
  --enable-w32threads)  _w32threads=yes ;;
  --disable-w32threads) _w32threads=no  ;;
  --enable-ass)         _ass=yes        ;;
  --disable-ass)        _ass=no         ;;
  --enable-rpath)       _rpath=yes      ;;
  --disable-rpath)      _rpath=no       ;;

  --enable-fribidi)     _fribidi=yes    ;;
  --disable-fribidi)    _fribidi=no     ;;

  --enable-enca)        _enca=yes       ;;
  --disable-enca)       _enca=no        ;;

  --enable-inet6)       _inet6=yes      ;;
  --disable-inet6)      _inet6=no       ;;

  --enable-gethostbyname2)      _gethostbyname2=yes     ;;
  --disable-gethostbyname2)     _gethostbyname2=no      ;;

  --enable-dga1) _dga1=yes ;;
  --disable-dga1) _dga1=no ;;
  --enable-dga2) _dga2=yes ;;
  --disable-dga2) _dga2=no ;;

  --enable-menu) _menu=yes ;;
  --disable-menu) _menu=no ;;

  --enable-qtx) _qtx=yes ;;
  --disable-qtx) _qtx=no ;;

  --enable-coreaudio) _coreaudio=yes ;;
  --disable-coreaudio) _coreaudio=no ;;
  --enable-corevideo) _corevideo=yes ;;
  --disable-corevideo) _corevideo=no ;;
  --enable-quartz) _quartz=yes ;;
  --disable-quartz) _quartz=no ;;
  --enable-macosx-finder) _macosx_finder=yes ;;
  --disable-macosx-finder) _macosx_finder=no ;;
  --enable-macosx-bundle) _macosx_bundle=yes ;;
  --disable-macosx-bundle) _macosx_bundle=no ;;

  --enable-maemo) _maemo=yes ;;
  --disable-maemo) _maemo=no ;;

  --enable-sortsub) _sortsub=yes ;;
  --disable-sortsub) _sortsub=no ;;

  --enable-crash-debug) _crash_debug=yes ;;
  --disable-crash-debug) _crash_debug=no ;;
  --enable-sighandler)  _sighandler=yes  ;;
  --disable-sighandler) _sighandler=no   ;;
  --enable-win32dll) _win32dll=yes ;;
  --disable-win32dll) _win32dll=no ;;

  --enable-sse) _sse=yes ;;
  --disable-sse) _sse=no ;;
  --enable-sse2) _sse2=yes ;;
  --disable-sse2) _sse2=no ;;
  --enable-ssse3) _ssse3=yes ;;
  --disable-ssse3) _ssse3=no ;;
  --enable-mmxext) _mmxext=yes ;;
  --disable-mmxext) _mmxext=no ;;
  --enable-3dnow) _3dnow=yes ;;
  --disable-3dnow) _3dnow=no _3dnowext=no ;;
  --enable-3dnowext) _3dnow=yes _3dnowext=yes ;;
  --disable-3dnowext) _3dnowext=no ;;
  --enable-cmov) _cmov=yes ;;
  --disable-cmov) _cmov=no ;;
  --enable-fast-cmov) _fast_cmov=yes ;;
  --disable-fast-cmov) _fast_cmov=no ;;
  --enable-fast-clz) _fast_clz=yes ;;
  --disable-fast-clz) _fast_clz=no ;;
  --enable-altivec) _altivec=yes ;;
  --disable-altivec) _altivec=no ;;
  --enable-armv5te) _armv5te=yes ;;
  --disable-armv5te) _armv5te=no ;;
  --enable-armv6) _armv6=yes ;;
  --disable-armv6) _armv6=no ;;
  --enable-armv6t2) _armv6t2=yes ;;
  --disable-armv6t2) _armv6t2=no ;;
  --enable-armvfp) _armvfp=yes ;;
  --disable-armvfp) _armvfp=no ;;
  --enable-neon) neon=yes ;;
  --disable-neon) neon=no ;;
  --enable-iwmmxt) _iwmmxt=yes ;;
  --disable-iwmmxt) _iwmmxt=no ;;
  --enable-mmx) _mmx=yes ;;
  --disable-mmx) # 3Dnow! and MMX2 require MMX
        _3dnow=no _3dnowext=no _mmx=no _mmxext=no ;;

  *)
    echo "Unknown parameter: $ac_option"
    exit 1
    ;;

  esac
done

if test "$_gui" = yes ; then
    die "Internal GUI was removed from MPlayer. Please use one of many available\n frontends\
 (http://www.mplayerhq.hu/design7/projects.html#mplayer_frontends)."
fi

# Atmos: moved this here, to be correct, if --prefix is specified
test -z "$_bindir"  && _bindir="$_prefix/bin"
test -z "$_datadir" && _datadir="$_prefix/share/mplayer"
test -z "$_mandir"  && _mandir="$_prefix/share/man"
test -z "$_confdir" && _confdir="$_prefix/etc/mplayer"
test -z "$_libdir"  && _libdir="$_prefix/lib"
test -z "$_localedir"  && _localedir="$_prefix/share/locale"

# Determine our OS name and CPU architecture
if test -z "$_target" ; then
  # OS name
  system_name=$(uname -s 2>&1)
  case "$system_name" in
  Linux|FreeBSD|NetBSD|OpenBSD|DragonFly|BSD/OS|Darwin|SunOS|QNX|GNU|BeOS|MorphOS|AIX|AmigaOS)
    ;;
  Haiku)
    system_name=BeOS
    ;;
  IRIX*)
    system_name=IRIX
    ;;
  GNU/kFreeBSD)
    system_name=FreeBSD
    ;;
  HP-UX*)
    system_name=HP-UX
    ;;
  [cC][yY][gG][wW][iI][nN]*)
    system_name=CYGWIN
    ;;
  MINGW32*)
    system_name=MINGW32
    ;;
  OS/2*)
    system_name=OS/2
    ;;
  *)
    system_name="$system_name-UNKNOWN"
    ;;
  esac


  # host's CPU/instruction set
   host_arch=$(uname -p 2>&1)
   case "$host_arch" in
   i386|sparc|ppc|alpha|arm|mips|vax)
     ;;
   powerpc) # Darwin returns 'powerpc'
     host_arch=ppc
     ;;
   *) # uname -p on Linux returns 'unknown' for the processor type,
      # OpenBSD returns 'Intel Pentium/MMX ("Genuine Intel" 586-class)'

      # Maybe uname -m (machine hardware name) returns something we
      # recognize.

      # x86/x86pc is used by QNX
      case "$(uname -m 2>&1)" in
      x86_64|amd64|i[3-9]86*|x86|x86pc|k5|k6|k6_2|k6_3|k6-2|k6-3|pentium*|athlon*|i586_i686|i586-i686|BePC) host_arch=i386 ;;
      ia64) host_arch=ia64 ;;
      macppc|ppc) host_arch=ppc ;;
      ppc64) host_arch=ppc64 ;;
      alpha) host_arch=alpha ;;
      sparc) host_arch=sparc ;;
      sparc64) host_arch=sparc64 ;;
      parisc*|hppa*|9000*) host_arch=hppa ;;
      arm*|zaurus|cats) host_arch=arm ;;
      sh3|sh4|sh4a) host_arch=sh ;;
      s390) host_arch=s390 ;;
      s390x) host_arch=s390x ;;
      *mips*) host_arch=mips ;;
      vax) host_arch=vax ;;
      xtensa*) host_arch=xtensa ;;
      *) host_arch=UNKNOWN ;;
    esac
    ;;
  esac
else # if test -z "$_target"
  system_name=$(echo $_target | cut -d '-' -f 2)
  case "$(echo $system_name | tr A-Z a-z)" in
    linux) system_name=Linux ;;
    freebsd) system_name=FreeBSD ;;
    gnu/kfreebsd) system_name=FreeBSD ;;
    netbsd) system_name=NetBSD ;;
    bsd/os) system_name=BSD/OS ;;
    openbsd) system_name=OpenBSD ;;
    dragonfly) system_name=DragonFly ;;
    sunos) system_name=SunOS ;;
    qnx) system_name=QNX ;;
    morphos) system_name=MorphOS ;;
    amigaos) system_name=AmigaOS ;;
    mingw32*) system_name=MINGW32 ;;
  esac
  # We need to convert underscores so that values like k6-2 and pentium-mmx can be passed
  host_arch=$(echo $_target | cut -d '-' -f 1)
  if test $(echo $host_arch) != "x86_64" ; then
    host_arch=$(echo $host_arch | tr '_' '-')
  fi
fi

extra_cflags="-I. $extra_cflags"
_timer=timer-linux.c
_getch=getch2.c
if freebsd ; then
  extra_ldflags="$extra_ldflags -L/usr/local/lib"
  extra_cflags="$extra_cflags -I/usr/local/include"
fi

if netbsd || dragonfly ; then
  extra_ldflags="$extra_ldflags -L/usr/pkg/lib"
  extra_cflags="$extra_cflags -I/usr/pkg/include"
fi

if darwin; then
  extra_cflags="-mdynamic-no-pic -falign-loops=16 -shared-libgcc $extra_cflags"
  _timer=timer-darwin.c
fi

if aix ; then
  extra_ldflags="$extra_ldflags -lC"
fi

if irix ; then
  _ranlib='ar -r'
elif linux ; then
  _ranlib='true'
fi

if win32 ; then
  _exesuf=".exe"
  extra_cflags="$extra_cflags -fno-common"
  # -lwinmm is always needed for osdep/timer-win2.c
  extra_ldflags="$extra_ldflags -lwinmm"
  _pe_executable=yes
  _timer=timer-win2.c
  _priority=yes
  def_dos_paths="#define HAVE_DOS_PATHS 1"
  def_priority="#define CONFIG_PRIORITY 1"
fi

if mingw32 ; then
  _getch=getch2-win.c
  _need_shmem=no
fi

if amigaos ; then
  _select=no
  _sighandler=no
  _stream_cache=no
  def_stream_cache="#undef CONFIG_STREAM_CACHE"
  extra_cflags="-DNEWLIB -D__USE_INLINE__ $extra_cflags"
fi

if qnx ; then
  extra_ldflags="$extra_ldflags -lph"
fi

if os2 ; then
  _exesuf=".exe"
  _getch=getch2-os2.c
  _need_shmem=no
  _priority=yes
  def_dos_paths="#define HAVE_DOS_PATHS 1"
  def_priority="#define CONFIG_PRIORITY 1"
fi

for I in "$TMPDIR" "$TEMPDIR" "/tmp" ; do
  test "$I" && break
done


TMPLOG="configure.log"
TMPC="$I/mplayer-conf-$RANDOM-$$.c"
TMPCPP="$I/mplayer-conf-$RANDOM-$$.cpp"
TMPEXE="$I/mplayer-conf-$RANDOM-$$$_exesuf"
TMPH="$I/mplayer-conf-$RANDOM-$$.h"
TMPS="$I/mplayer-conf-$RANDOM-$$.S"

rm -f "$TMPLOG"
echo configuration: $_configuration > "$TMPLOG"
echo >> "$TMPLOG"


if test "$_runtime_cpudetection" = yes && ! x86 && ! ppc; then
  die "Runtime CPU detection only works for x86, x86-64 and PPC!"
fi


# Checking CC version...
# Intel C++ Compilers (no autoselect, use CC=/some/binary ./configure)
if test "$(basename $_cc)" = "icc" || test "$(basename $_cc)" = "ecc"; then
  echocheck "$_cc version"
  cc_vendor=intel
  cc_name=$($_cc -V 2>&1 | head -n 1 | cut -d ',' -f 1)
  cc_version=$($_cc -V 2>&1 | head -n 1 | cut -d ',' -f 2 | cut -d ' ' -f 3)
  _cc_major=$(echo $cc_version | cut -d '.' -f 1)
  _cc_minor=$(echo $cc_version | cut -d '.' -f 2)
  # TODO verify older icc/ecc compatibility
  case $cc_version in
    '')
      cc_version="v. ?.??, bad"
      cc_fail=yes
      ;;
    10.1|11.0|11.1)
      cc_version="$cc_version, ok"
      ;;
    *)
      cc_version="$cc_version, bad"
      cc_fail=yes
      ;;
  esac
  echores "$cc_version"
else
  for _cc in "$_cc" gcc cc ; do
    cc_name_tmp=$($_cc -v 2>&1 | tail -n 1 | cut -d ' ' -f 1)
    if test "$cc_name_tmp" = "gcc"; then
    cc_name=$cc_name_tmp
    echocheck "$_cc version"
    cc_vendor=gnu
    cc_version=$($_cc -dumpversion 2>&1)
    case $cc_version in
      2.96*)
        cc_fail=yes
        ;;
      *)
        _cc_major=$(echo $cc_version | cut -d '.' -f 1)
        _cc_minor=$(echo $cc_version | cut -d '.' -f 2)
        _cc_mini=$(echo $cc_version | cut -d '.' -f 3)
        ;;
    esac
    echores "$cc_version"
    break
    fi
    cc_name_tmp=$($_cc -V 2>&1 | head -n 1 | cut -d ' ' -f 2,3)
    if test "$cc_name_tmp" = "Sun C"; then
      echocheck "$_cc version"
      cc_vendor=sun
      cc_version=$($_cc -V 2>&1 | head -n 1 | cut -d ' ' -f 4)
      _res_comment="experimental support only"
      echores "Sun C $cc_version"
      break
    fi
  done
fi # icc
test "$cc_fail" = yes && die "unsupported compiler version"

if test -z "$_target" && x86 ; then
  cat > $TMPC << EOF
int main(void) {
    int test[(int)sizeof(char *)-7];
    return 0;
}
EOF
  cc_check && host_arch=x86_64 || host_arch=i386
fi

echo "Detected operating system: $system_name"
echo "Detected host architecture: $host_arch"

echocheck "host cc"
test "$_host_cc" || _host_cc=$_cc
echores $_host_cc

echocheck "cross compilation"
if test $_cross_compile = auto ; then
  cat > $TMPC << EOF
int main(void) { return 0; }
EOF
  _cross_compile=yes
  cc_check && "$TMPEXE" && _cross_compile=no
fi
echores $_cross_compile

if test $_cross_compile = yes; then
  tmp_run() {
    return 0
  }
fi

# ---

# now that we know what compiler should be used for compilation, try to find
# out which assembler is used by the $_cc compiler
if test "$_as" = auto ; then
  _as=$($_cc -print-prog-name=as)
  test -z "$_as" && _as=as
fi

if test "$_nm" = auto ; then
  _nm=$($_cc -print-prog-name=nm)
  test -z "$_nm" && _nm=nm
fi

# XXX: this should be ok..
_cpuinfo="echo"

if test "$_runtime_cpudetection" = no ; then

# Cygwin has /proc/cpuinfo, but only supports Intel CPUs
# FIXME: Remove the cygwin check once AMD CPUs are supported
if test -r /proc/cpuinfo && ! cygwin; then
  # Linux with /proc mounted, extract CPU information from it
  _cpuinfo="cat /proc/cpuinfo"
elif test -r /compat/linux/proc/cpuinfo && ! x86 ; then
  # FreeBSD with Linux emulation /proc mounted,
  # extract CPU information from it
  # Don't use it on x86 though, it never reports 3Dnow
  _cpuinfo="cat /compat/linux/proc/cpuinfo"
elif darwin && ! x86 ; then
  # use hostinfo on Darwin
  _cpuinfo="hostinfo"
elif aix; then
  # use 'lsattr' on AIX
  _cpuinfo="lsattr -E -l proc0 -a type"
elif x86; then
  # all other OSes try to extract CPU information from a small helper
  # program cpuinfo instead
  $_cc -o cpuinfo$_exesuf cpuinfo.c
  _cpuinfo="./cpuinfo$_exesuf"
fi

if x86 ; then
  # gather more CPU information
  pname=$($_cpuinfo | grep 'model name' | cut -d ':' -f 2 | head -n 1)
  pvendor=$($_cpuinfo | grep 'vendor_id' | cut -d ':' -f 2  | cut -d ' ' -f 2 | head -n 1)
  pfamily=$($_cpuinfo | grep 'cpu family' | cut -d ':' -f 2 | cut -d ' ' -f 2 | head -n 1)
  pmodel=$($_cpuinfo | grep -v 'model name' | grep 'model' | cut -d ':' -f 2 | cut -d ' ' -f 2 | head -n 1)
  pstepping=$($_cpuinfo | grep 'stepping' | cut -d ':' -f 2 | cut -d ' ' -f 2 | head -n 1)

  exts=$($_cpuinfo | egrep 'features|flags' | cut -d ':' -f 2 | head -n 1)

  pparam=$(echo $exts | sed -e s/k6_mtrr/mtrr/ -e s/cyrix_arr/mtrr/ -e s/centaur_mcr/mtrr/ \
                            -e s/xmm/sse/ -e s/kni/sse/)

  for ext in $pparam ; do
    eval test \"\$_$ext\" = auto 2>/dev/null && eval _$ext=kernel_check
  done

  # SSE implies MMX2, but not all SSE processors report the mmxext CPU flag.
  test $_sse = kernel_check && _mmxext=kernel_check

  echocheck "CPU vendor"
  echores "$pvendor ($pfamily:$pmodel:$pstepping)"

  echocheck "CPU type"
  echores "$pname"
fi

fi # test "$_runtime_cpudetection" = no

if x86 && test "$_runtime_cpudetection" = no ; then
  extcheck() {
    if test "$1" = kernel_check ; then
      echocheck "kernel support of $2"
      cat > $TMPC <<EOF
#include <stdlib.h>
#include <signal.h>
void catch() { exit(1); }
int main(void) {
  signal(SIGILL, catch);
  __asm__ volatile ("$3":::"memory"); return 0;
}
EOF

      if cc_check && tmp_run ; then
        eval _$2=yes
        echores "yes"
        _optimizing="$_optimizing $2"
        return 0
      else
        eval _$2=no
        echores "failed"
        echo "It seems that your kernel does not correctly support $2."
        echo "To use $2 extensions in MPlayer, you have to upgrade/recompile your kernel!"
        return 1
      fi
    fi
    return 0
  }

  extcheck $_mmx      "mmx"      "emms"
  extcheck $_mmxext   "mmxext"   "sfence"
  extcheck $_3dnow    "3dnow"    "femms"
  extcheck $_3dnowext "3dnowext" "pswapd %%mm0, %%mm0"
  extcheck $_sse      "sse"      "xorps %%xmm0, %%xmm0" || _gcc3_ext="$_gcc3_ext -mno-sse"
  extcheck $_sse2     "sse2"     "xorpd %%xmm0, %%xmm0" || _gcc3_ext="$_gcc3_ext -mno-sse2"
  extcheck $_ssse3    "ssse3"    "pabsd %%xmm0, %%xmm0"
  extcheck $_cmov     "cmov"     "cmovb %%eax,%%ebx"

  echocheck "mtrr support"
  if test "$_mtrr" = kernel_check ; then
    _mtrr="yes"
    _optimizing="$_optimizing mtrr"
  fi
  echores "$_mtrr"

  if test "$_gcc3_ext" != ""; then
    # if we had to disable sse/sse2 because the active kernel does not
    # support this instruction set extension, we also have to tell
    # gcc3 to not generate sse/sse2 instructions for normal C code
    cat > $TMPC << EOF
int main(void) { return 0; }
EOF
    cc_check $_march $_gcc3_ext && _march="$_march $_gcc3_ext"
  fi

fi


def_fast_64bit='#define HAVE_FAST_64BIT 0'
def_fast_unaligned='#define HAVE_FAST_UNALIGNED 0'
_arch_all='X86 X86_32 X86_64 IA64 SPARC ARM AVR32 SH4 PPC PPC64 ALPHA MIPS SGI_MIPS PA_RISC S390 S390X VAX BFIN XTENSA GENERIC'
case "$host_arch" in
  i[3-9]86|x86|x86pc|k5|k6|k6-2|k6-3|pentium*|athlon*|i586-i686)
  _arch='X86 X86_32'
  _target_arch="ARCH_X86 = yes"
  _target_subarch="ARCH_X86_32 = yes"
  def_fast_unaligned='#define HAVE_FAST_UNALIGNED 1'
  iproc=486
  proc=i486


  if test "$_runtime_cpudetection" = no ; then
  case "$pvendor" in
  AuthenticAMD)
    case "$pfamily" in
    3) proc=i386 iproc=386 ;;
    4) proc=i486 iproc=486 ;;
    5) iproc=586       # LGB: models are: K5/SSA5 K5 K5 K5 ? ? K6 K6 K6-2 K6-3
        # K6 model 13 are the K6-2+ and K6-III+, only differing in cache size.
        if test "$pmodel" -eq 9 -o "$pmodel" -eq 13; then
            proc=k6-3
        elif test "$pmodel" -eq 5 -o "$pmodel" -eq 10; then
            proc=geode
        elif test "$pmodel" -ge 8; then
            proc=k6-2
        elif test "$pmodel" -ge 6; then
            proc=k6
        else
            proc=i586
        fi
        ;;
    6) iproc=686
        # It's a bit difficult to determine the correct type of Family 6
        # AMD CPUs just from their signature. Instead, we check directly
        # whether it supports SSE.
        if test "$_sse" = yes; then
            # gcc treats athlon-xp, athlon-4 and athlon-mp similarly.
            proc=athlon-xp
        else
            # Again, gcc treats athlon and athlon-tbird similarly.
            proc=athlon
        fi
        ;;
    15) iproc=686
        # k8 cpu-type only supported in gcc >= 3.4.0, but that will be
        # caught and remedied in the optimization tests below.
        proc=k8
        ;;

    *) proc=amdfam10 iproc=686
        test $_fast_clz = "auto" && _fast_clz=yes
        ;;
    esac
    ;;
  GenuineIntel)
    case "$pfamily" in
    3) proc=i386 iproc=386 ;;
    4) proc=i486 iproc=486 ;;
    5) iproc=586
        if test "$pmodel" -eq 4 || test "$pmodel" -eq 8; then
            proc=pentium-mmx # 4 is desktop, 8 is mobile
        else
            proc=i586
        fi
        ;;
    6) iproc=686
        if test "$pmodel" -ge 15; then
            proc=core2
        elif test "$pmodel" -eq 9 -o "$pmodel" -ge 13; then
            proc=pentium-m
        elif test "$pmodel" -ge 7; then
            proc=pentium3
        elif test "$pmodel" -ge 3; then
            proc=pentium2
        else
            proc=i686
        fi
        test $_fast_clz = "auto" && _fast_clz=yes
        ;;
    15) iproc=686
        # A nocona in 32-bit mode has no more capabilities than a prescott.
        if test "$pmodel" -ge 3; then
            proc=prescott
        else
            proc=pentium4
            test $_fast_clz = "auto" && _fast_clz=yes
        fi
        test $_fast_cmov = "auto" && _fast_cmov=no
        ;;
    *) proc=prescott iproc=686 ;;
    esac
    ;;
  CentaurHauls)
    case "$pfamily" in
    5) iproc=586
        if test "$pmodel" -ge 8; then
            proc=winchip2
        elif test "$pmodel" -ge 4; then
            proc=winchip-c6
        else
            proc=i586
        fi
        ;;
    6) iproc=686
        if test "$pmodel" -ge 9; then
            proc=c3-2
        else
            proc=c3
            iproc=586
        fi
        ;;
    *) proc=i686 iproc=i686 ;;
    esac
    ;;
  unknown)
    case "$pfamily" in
    3) proc=i386 iproc=386 ;;
    4) proc=i486 iproc=486 ;;
    *) proc=i586 iproc=586 ;;
    esac
    ;;
  *)
    proc=i586 iproc=586 ;;
  esac
  test $_fast_clz = "auto" && _fast_clz=no
  fi # test "$_runtime_cpudetection" = no


    # check that gcc supports our CPU, if not, fall back to earlier ones
    # LGB: check -mcpu and -march swithing step by step with enabling
    # to fall back till 386.

    # gcc >= 3.4.0  doesn't support -mcpu, we have to use -mtune instead

    if [ "$cc_vendor" = "gnu" ] && ([ "$_cc_major" -gt 3 ] || ( [ "$_cc_major" = 3 ] && [ "$_cc_minor" -ge 4 ])) ; then
        cpuopt=-mtune
    else
        cpuopt=-mcpu
    fi

    echocheck "GCC & CPU optimization abilities"
cat > $TMPC << EOF
int main(void) { return 0; }
EOF
  if test "$_runtime_cpudetection" = no ; then
    cc_check -march=native && proc=native
    if test "$proc" = "k8"; then
      cc_check -march=$proc $cpuopt=$proc || proc=athlon-xp
    fi
    if test "$proc" = "athlon-xp"; then
      cc_check -march=$proc $cpuopt=$proc || proc=athlon
    fi
    if test "$proc" = "k6-3" || test "$proc" = "k6-2"; then
      cc_check -march=$proc $cpuopt=$proc  || proc=k6
    fi
    if test "$proc" = "k6" || test "$proc" = "c3"; then
      if ! cc_check -march=$proc $cpuopt=$proc; then
        if cc_check -march=i586 $cpuopt=i686; then
          proc=i586-i686
        else
          proc=i586
        fi
      fi
    fi
    if test "$proc" = "prescott" ; then
      cc_check -march=$proc $cpuopt=$proc || proc=pentium4
    fi
    if test "$proc" = "core2" ; then
      cc_check -march=$proc $cpuopt=$proc || proc=pentium-m
    fi
    if test "$proc" = "pentium4" || test "$proc" = "pentium-m" || test "$proc" = "pentium3" || test "$proc" = "pentium2" || test "$proc" = "athlon" || test "$proc" = "c3-2" || test "$proc" = "geode"; then
      cc_check -march=$proc $cpuopt=$proc  || proc=i686
    fi
    if test "$proc" = "i686" || test "$proc" = "pentium-mmx" || test "$proc" = "winchip-c6" || test "$proc" = "winchip2"; then
      cc_check -march=$proc $cpuopt=$proc  || proc=i586
    fi
    if test "$proc" = "i586"; then
      cc_check -march=$proc $cpuopt=$proc  || proc=i486
    fi
    if test "$proc" = "i486" ; then
      cc_check -march=$proc $cpuopt=$proc  || proc=i386
    fi
    if test "$proc" = "i386" ; then
      cc_check -march=$proc $cpuopt=$proc  || proc=error
    fi
    if test "$proc" = "error" ; then
        echores "CPU optimization disabled. CPU not recognized or your compiler is too old."
      _mcpu=""
      _march=""
      _optimizing=""
    elif test "$proc" = "i586-i686"; then
      _march="-march=i586"
      _mcpu="$cpuopt=i686"
      _optimizing="$proc"
    else
      _march="-march=$proc"
      _mcpu="$cpuopt=$proc"
      _optimizing="$proc"
    fi
  else # if test "$_runtime_cpudetection" = no
    _mcpu="$cpuopt=generic"
    # at least i486 required, for bswap instruction
    _march="-march=i486"
    cc_check $_mcpu || _mcpu="$cpuopt=i686"
    cc_check $_mcpu || _mcpu=""
    cc_check $_march $_mcpu || _march=""
  fi

    ## Gabucino : --target takes effect here (hopefully...) by overwriting
    ##             autodetected mcpu/march parameters
    if test "$_target" ; then
      # TODO: it may be a good idea to check GCC and fall back in all cases
      if test "$host_arch" = "i586-i686"; then
        _march="-march=i586"
        _mcpu="$cpuopt=i686"
      else
        _march="-march=$host_arch"
        _mcpu="$cpuopt=$host_arch"
      fi

      proc="$host_arch"

      case "$proc" in
        i386) iproc=386 ;;
        i486) iproc=486 ;;
        i586|k5|k6|k6-2|k6-3|pentium|pentium-mmx) iproc=586 ;;
        i686|athlon*|pentium*) iproc=686 ;;
        *) iproc=586 ;;
      esac
    fi

    if test $_cmov = "yes" && test $_fast_cmov = "auto" ; then
        _fast_cmov="yes"
    else
        _fast_cmov="no"
    fi
    test $_fast_clz = "auto" && _fast_clz=yes

    echores "$proc"
    ;;

  ia64)
    _arch='IA64'
    _target_arch='ARCH_IA64 = yes'
    def_fast_64bit='#define HAVE_FAST_64BIT 1'
    iproc='ia64'
    ;;

  x86_64|amd64)
    _arch='X86 X86_64'
    _target_subarch='ARCH_X86_64 = yes'
    _target_arch="ARCH_X86 = yes"
    def_fast_unaligned='#define HAVE_FAST_UNALIGNED 1'
    def_fast_64bit='#define HAVE_FAST_64BIT 1'
    iproc='x86_64'

    # gcc >= 3.4.0  doesn't support -mcpu, we have to use -mtune instead
    if test "$cc_vendor" = "gnu" && test "$_cc_major" -gt 3 -o "$_cc_major" -eq 3 -a "$_cc_minor" -ge 4 ; then
        cpuopt=-mtune
    else
        cpuopt=-mcpu
    fi
    if test "$_runtime_cpudetection" = no ; then
      case "$pvendor" in
      AuthenticAMD)
        case "$pfamily" in
        15) proc=k8
          test $_fast_clz = "auto" && _fast_clz=no
          ;;
        *) proc=amdfam10;;
        esac
        ;;
      GenuineIntel)
        case "$pfamily" in
        6) proc=core2;;
        *)
          # 64-bit prescotts exist, but as far as GCC is concerned they
          # have the same capabilities as a nocona.
          proc=nocona
          test $_fast_cmov = "auto" && _fast_cmov=no
          test $_fast_clz = "auto" && _fast_clz=no
          ;;
        esac
        ;;
      *)
        proc=error;;
      esac
    fi # test "$_runtime_cpudetection" = no

    echocheck "GCC & CPU optimization abilities"
cat > $TMPC << EOF
int main(void) { return 0; }
EOF
    # This is a stripped-down version of the i386 fallback.
    if test "$_runtime_cpudetection" = no ; then
      cc_check -march=native && proc=native
      # --- AMD processors ---
      if test "$proc" = "k8"; then
        cc_check -march=$proc $cpuopt=$proc || proc=athlon-xp
      fi
      # This will fail if gcc version < 3.3, which is ok because earlier
      # versions don't really support 64-bit on amd64.
      # Is this a valid assumption? -Corey
      if test "$proc" = "athlon-xp"; then
        cc_check -march=$proc $cpuopt=$proc || proc=error
      fi
      # --- Intel processors ---
      if test "$proc" = "core2"; then
        cc_check -march=$proc $cpuopt=$proc || proc=x86-64
      fi
      if test "$proc" = "x86-64"; then
        cc_check -march=$proc $cpuopt=$proc || proc=nocona
      fi
      if test "$proc" = "nocona"; then
        cc_check -march=$proc $cpuopt=$proc || proc=pentium4
      fi
      if test "$proc" = "pentium4"; then
        cc_check -march=$proc $cpuopt=$proc || proc=error
      fi

      _march="-march=$proc"
      _mcpu="$cpuopt=$proc"
      if test "$proc" = "error" ; then
        echores "CPU optimization disabled. CPU not recognized or your compiler is too old."
        _mcpu=""
        _march=""
      fi
    else # if test "$_runtime_cpudetection" = no
      # x86-64 is an undocumented option, an intersection of k8 and nocona.
      _march="-march=x86-64"
      _mcpu="$cpuopt=generic"
      cc_check $_mcpu || _mcpu="x86-64"
      cc_check $_mcpu || _mcpu=""
      cc_check $_march $_mcpu || _march=""
    fi

    _optimizing="$proc"
    test $_fast_cmov = "auto" && _fast_cmov=yes
    test $_fast_clz = "auto" && _fast_clz=yes

    echores "$proc"
    ;;

  sparc|sparc64)
    _arch='SPARC'
    _target_arch='ARCH_SPARC = yes'
    iproc='sparc'
    if test "$host_arch" = "sparc64" ; then
      _vis='yes'
      proc='ultrasparc'
      def_fast_64bit='#define HAVE_FAST_64BIT 1'
    elif sunos ; then
        echocheck "CPU type"
        karch=$(uname -m)
        case "$(echo $karch)" in
            sun4) proc=v7 ;;
            sun4c) proc=v7 ;;
            sun4d) proc=v8 ;;
            sun4m) proc=v8 ;;
            sun4u) proc=ultrasparc _vis='yes' ;;
            sun4v) proc=v9 ;;
            *) proc=v8 ;;
        esac
        echores "$proc"
    else
        proc=v8
    fi
    _mcpu="-mcpu=$proc"
    _optimizing="$proc"
    ;;

  arm*)
    _arch='ARM'
    _target_arch='ARCH_ARM = yes'
    iproc='arm'
    ;;

  avr32)
    _arch='AVR32'
    _target_arch='ARCH_AVR32 = yes'
    def_fast_unaligned='#define HAVE_FAST_UNALIGNED 1'
    iproc='avr32'
    test $_fast_clz = "auto" && _fast_clz=yes
    ;;

  sh|sh4)
    _arch='SH4'
    _target_arch='ARCH_SH4 = yes'
    iproc='sh4'
    ;;

  ppc|ppc64|powerpc|powerpc64)
    _arch='PPC'
    def_dcbzl='#define HAVE_DCBZL 0'
    _target_arch='ARCH_PPC = yes'
    def_fast_unaligned='#define HAVE_FAST_UNALIGNED 1'
    iproc='ppc'

    if test "$host_arch" = "ppc64" -o "$host_arch" = "powerpc64" ; then
      _arch='PPC PPC64'
      _target_subarch='ARCH_PPC64 = yes'
      def_fast_64bit='#define HAVE_FAST_64BIT 1'
    fi
    echocheck "CPU type"
    case $system_name in
      Linux)
        proc=$($_cpuinfo | grep 'cpu' | cut -d ':' -f 2 | cut -d ',' -f 1 | cut -b 2- | head -n 1)
        if test -n "$($_cpuinfo | grep altivec)"; then
            test $_altivec = auto && _altivec=yes
        fi
        ;;
      Darwin)
        proc=$($_cpuinfo | grep "Processor type" | cut -f 3 -d ' ' | sed 's/ppc//')
        if [ $(sysctl -n hw.vectorunit) -eq 1 -o \
            "$(sysctl -n hw.optional.altivec 2> /dev/null)" = "1" ]; then
            test $_altivec = auto && _altivec=yes
        fi
        ;;
      NetBSD)
        # only gcc 3.4 works reliably with AltiVec code under NetBSD
        case $cc_version in
            2*|3.0*|3.1*|3.2*|3.3*)
                ;;
            *)
                if [ $(sysctl -n machdep.altivec) -eq 1 ]; then
                    test $_altivec = auto && _altivec=yes
                fi
                ;;
        esac
        ;;
      AIX)
        proc=$($_cpuinfo | grep 'type' | cut -f 2 -d ' ' | sed 's/PowerPC_//')
        ;;
    esac
    if test "$_altivec" = yes; then
        echores "$proc altivec"
    else
        _altivec=no
        echores "$proc"
    fi

    echocheck "GCC & CPU optimization abilities"

    if test -n "$proc"; then
        case "$proc" in
            601) _march='-mcpu=601' _mcpu='-mtune=601' ;;
            603) _march='-mcpu=603' _mcpu='-mtune=603' ;;
            603e|603ev) _march='-mcpu=603e' _mcpu='-mtune=603e' ;;
            604|604e|604r|604ev) _march='-mcpu=604' _mcpu='-mtune=604' ;;
            740|740/750|745/755) _march='-mcpu=740' _mcpu='-mtune=740' ;;
            750|750CX) _march='-mcpu=750' _mcpu='-mtune=750' ;;
            POWER)  _march='-mcpu=power'  _mcpu='-mtune=power'  ;;
            POWER2) _march='-mcpu=power2' _mcpu='-mtune=power2' ;;
            POWER3) _march='-mcpu=power3' _mcpu='-mtune=power3' ;;
            *) ;;
        esac
        # gcc 3.1(.1) and up supports 7400 and 7450
        if test "$_cc_major" -ge "3" && test "$_cc_minor" -ge "1" || test "$_cc_major" -ge "4"; then
            case "$proc" in
                7400*|7410*) _march='-mcpu=7400' _mcpu='-mtune=7400' ;;
                7447*|7450*|7455*) _march='-mcpu=7450' _mcpu='-mtune=7450' ;;
                *) ;;
            esac
        fi
        # gcc 3.2 and up supports 970
        if test "$_cc_major" -ge "3" && test "$_cc_minor" -ge "3" || test "$_cc_major" -ge "4"; then
            case "$proc" in
                970*|PPC970*) _march='-mcpu=970' _mcpu='-mtune=970'
                      def_dcbzl='#define HAVE_DCBZL 1' ;;
                *) ;;
            esac
        fi
        # gcc 3.3 and up supports POWER4
        if test "$_cc_major" -ge "3" && test "$_cc_minor" -ge "3" || test "$_cc_major" -ge "4"; then
            case "$proc" in
                POWER4) _march='-mcpu=power4' _mcpu='-mtune=power4' ;;
                *) ;;
            esac
        fi
        # gcc 3.4 and up supports 440*
        if test "$_cc_major" -ge "3" && test "$_cc_minor" -ge "4" || test "$_cc_major" -ge "4"; then
            case "$proc" in
                440EP*) _march='-mcpu=440fp' _mcpu='-mtune=440fp' ;;
                440G* ) _march='-mcpu=440'   _mcpu='-mtune=440'   ;;
                *) ;;
            esac
        fi
        # gcc 4.0 and up supports POWER5
        if test "$_cc_major" -ge "4"; then
            case "$proc" in
                POWER5*) _march='-mcpu=power5' _mcpu='-mtune=power5' ;;
                *) ;;
            esac
        fi
    fi

    if test -n "$_mcpu"; then
        _optimizing=$(echo $_mcpu | cut -c 8-)
        echores "$_optimizing"
    else
        echores "none"
    fi

    test $_fast_clz = "auto" && _fast_clz=yes

    ;;

  alpha*)
    _arch='ALPHA'
    _target_arch='ARCH_ALPHA = yes'
    iproc='alpha'
    def_fast_64bit='#define HAVE_FAST_64BIT 1'

    echocheck "CPU type"
    cat > $TMPC << EOF
int main(void) {
    unsigned long ver, mask;
    __asm__ ("implver %0" : "=r" (ver));
    __asm__ ("amask %1, %0" : "=r" (mask) : "r" (-1));
    printf("%ld-%x\n", ver, ~mask);
    return 0;
}
EOF
    $_cc -o "$TMPEXE" "$TMPC"
    case $("$TMPEXE") in

        0-0)    proc="ev4";   _mvi="0";;
        1-0)    proc="ev5";   _mvi="0";;
        1-1)    proc="ev56";  _mvi="0";;
        1-101)  proc="pca56"; _mvi="1";;
        2-303)  proc="ev6";   _mvi="1";;
        2-307)  proc="ev67";  _mvi="1";;
        2-1307) proc="ev68";  _mvi="1";;
    esac
    echores "$proc"

    echocheck "GCC & CPU optimization abilities"
    if test "$proc" = "ev68" ; then
      cc_check -mcpu=$proc || proc=ev67
    fi
    if test "$proc" = "ev67" ; then
      cc_check -mcpu=$proc || proc=ev6
    fi
    _mcpu="-mcpu=$proc"
    echores "$proc"

    test $_fast_clz = "auto" && _fast_clz=yes

    _optimizing="$proc"
    ;;

  mips)
    _arch='SGI_MIPS'
    _target_arch='ARCH_SGI_MIPS = yes'
    iproc='sgi-mips'

    if irix ; then
        echocheck "CPU type"
        proc=$(hinv -c processor | grep CPU | cut -d " " -f3)
        case "$(echo $proc)" in
            R3000) _march='-mips1' _mcpu='-mtune=r2000' ;;
            R4000) _march='-mips3' _mcpu='-mtune=r4000' ;;
            R4400) _march='-mips3' _mcpu='-mtune=r4400' ;;
            R4600) _march='-mips3' _mcpu='-mtune=r4600' ;;
            R5000) _march='-mips4' _mcpu='-mtune=r5000' ;;
            R8000|R10000|R12000|R14000|R16000) _march='-mips4' _mcpu='-mtune=r8000' ;;
        esac
        # gcc < 3.x does not support -mtune.
        if test "$cc_vendor" = "gnu" && test "$_cc_major" -lt 3 ; then
            _mcpu=''
        fi
        echores "$proc"
    fi

    test $_fast_clz = "auto" && _fast_clz=yes

    ;;

  hppa)
    _arch='PA_RISC'
    _target_arch='ARCH_PA_RISC = yes'
    iproc='PA-RISC'
    ;;

  s390)
    _arch='S390'
    _target_arch='ARCH_S390 = yes'
    iproc='390'
    ;;

  s390x)
    _arch='S390X'
    _target_arch='ARCH_S390X = yes'
    iproc='390x'
    ;;

  vax)
    _arch='VAX'
    _target_arch='ARCH_VAX = yes'
    iproc='vax'
    ;;

  xtensa)
    _arch='XTENSA'
    _target_arch='ARCH_XTENSA = yes'
    iproc='xtensa'
    ;;

  generic)
    _arch='GENERIC'
    _target_arch='ARCH_GENERIC = yes'
    ;;

  *)
    echo "The architecture of your CPU ($host_arch) is not supported by this configure script"
    echo "It seems nobody has ported MPlayer to your OS or CPU type yet."
    die "unsupported architecture $host_arch"
    ;;
esac # case "$host_arch" in

if test "$_runtime_cpudetection" = yes ; then
  if x86 ; then
    test "$_cmov"     != no && _cmov=yes
    x86_32 && _cmov=no
    test "$_mmx"      != no && _mmx=yes
    test "$_3dnow"    != no && _3dnow=yes
    test "$_3dnowext" != no && _3dnowext=yes
    test "$_mmxext"   != no && _mmxext=yes
    test "$_sse"      != no && _sse=yes
    test "$_sse2"     != no && _sse2=yes
    test "$_ssse3"    != no && _ssse3=yes
    test "$_mtrr"     != no && _mtrr=yes
  fi
  if ppc; then
    _altivec=yes
  fi
fi


# endian testing
echocheck "byte order"
if test "$_big_endian" = auto ; then
  cat > $TMPC <<EOF
short ascii_name[] = { (('M'<<8)|'P'),(('l'<<8)|'a'),(('y'<<8)|'e'),(('r'<<8)|'B'),
                       (('i'<<8)|'g'),(('E'<<8)|'n'),(('d'<<8)|'i'),(('a'<<8)|'n'),0};
int main(void) { return (int)ascii_name; }
EOF
  if cc_check ; then
    if strings $TMPEXE | grep -q -l MPlayerBigEndian ; then
      _big_endian=yes
    else
      _big_endian=no
    fi
  else
    echo ${_echo_n} "failed to autodetect byte order, defaulting to ${_echo_c}"
  fi
fi
if test "$_big_endian" = yes ; then
  _byte_order='big-endian'
  def_words_endian='#define WORDS_BIGENDIAN 1'
  def_bigendian='#define HAVE_BIGENDIAN 1'
else
  _byte_order='little-endian'
  def_words_endian='#undef WORDS_BIGENDIAN'
  def_bigendian='#define HAVE_BIGENDIAN 0'
fi
echores "$_byte_order"


echocheck "extern symbol prefix"
cat > $TMPC << EOF
int ff_extern;
EOF
cc_check -c || die "Symbol mangling check failed."
sym=$($_nm -P -g $TMPEXE)
extern_prefix=${sym%%ff_extern*}
def_extern_asm="#define EXTERN_ASM $extern_prefix"
def_extern_prefix="#define EXTERN_PREFIX \"$extern_prefix\""
echores $extern_prefix


echocheck "assembler support of -pipe option"
cat > $TMPC << EOF
int main(void) { return 0; }
EOF
# -I. helps to detect compilers that just misunderstand -pipe like Sun C
cc_check -pipe -I. && _pipe="-pipe" && echores "yes" || echores "no"


echocheck "compiler support of named assembler arguments"
_named_asm_args=yes
def_named_asm_args="#define NAMED_ASM_ARGS 1"
if test "$cc_vendor" = "gnu" && test "$_cc_major" -lt 3 \
     -o "$_cc_major" -eq 3 -a "$_cc_minor" = 0 ; then
  _named_asm_args=no
  def_named_asm_args="#undef NAMED_ASM_ARGS"
fi
echores $_named_asm_args


if darwin && test "$cc_vendor" = "gnu" ; then
echocheck "GCC support of -mstackrealign"
# GCC 4.2 and some earlier Apple versions support this flag on x86. Since
# Mac OS X/Intel has an ABI different from Windows this is needed to avoid
# crashes when loading Win32 DLLs. Unfortunately some gcc versions create
# wrong code with this flag, but this can be worked around by adding
# -fno-unit-at-a-time as described in the blog post at
# http://www.dribin.org/dave/blog/archives/2006/12/05/missing_third_param/
cat > $TMPC << EOF
__attribute__((noinline)) static int foo3(int i1, int i2, int i3) { return i3; }
int main(void) { return foo3(1,2,3) == 3 ? 0 : 1; }
EOF
  cc_check -O2 -mstackrealign && tmp_run && cflags_stackrealign=-mstackrealign
  test -z "$cflags_stackrealign" && cc_check -O2 -mstackrealign -fno-unit-at-a-time \
    && tmp_run && cflags_stackrealign="-mstackrealign -fno-unit-at-a-time"
  test -n "$cflags_stackrealign" && echores "yes" || echores "no"
fi # if darwin && test "$cc_vendor" = "gnu" ; then


# Checking for CFLAGS
_install_strip="-s"
if test "$_profile" != "" || test "$_debug" != "" ; then
  CFLAGS="-W -Wall -O2 $_march $_mcpu $_pipe $_debug $_profile"
  _install_strip=
elif test -z "$CFLAGS" ; then
  if test "$cc_vendor" = "intel" ; then
    CFLAGS="-O2 $_march $_mcpu $_pipe -fomit-frame-pointer -wd167 -wd556 -wd144"
  elif test "$cc_vendor" = "sun" ; then
    CFLAGS="-O2 $_march $_mcpu $_pipe -xc99 -xregs=frameptr"
  elif test "$cc_vendor" != "gnu" ; then
    CFLAGS="-O2 $_march $_mcpu $_pipe"
  else
    CFLAGS="-Wall -Wno-switch -Wpointer-arith -Wredundant-decls -O2 $_march $_mcpu $_pipe -ffast-math -fomit-frame-pointer"
    extra_ldflags="$extra_ldflags -ffast-math"
  fi
else
  _warn_CFLAGS=yes
fi

cat > $TMPC << EOF
int main(void) { return 0; }
EOF
if test "$cc_vendor" = "gnu" ; then
  cc_check -std=gnu99 && CFLAGS="-std=gnu99 $CFLAGS"
  cc_check -Wno-pointer-sign && CFLAGS="-Wno-pointer-sign $CFLAGS"
  cc_check -Wdisabled-optimization && CFLAGS="-Wdisabled-optimization $CFLAGS"
  cc_check -Wundef && CFLAGS="-Wundef $CFLAGS"
  cc_check -Wmissing-prototypes && CFLAGS="-Wmissing-prototypes $CFLAGS"
else
  CFLAGS="-D_ISOC99_SOURCE -D_BSD_SOURCE $CFLAGS"
fi

cc_check -mno-omit-leaf-frame-pointer && cflags_no_omit_leaf_frame_pointer="-mno-omit-leaf-frame-pointer"


if test -n "$LDFLAGS" ; then
  extra_ldflags="$extra_ldflags $LDFLAGS"
  _warn_CFLAGS=yes
elif test "$cc_vendor" = "intel" ; then
  extra_ldflags="$extra_ldflags -i-static"
fi
if test -n "$CPPFLAGS" ; then
  extra_cflags="$extra_cflags $CPPFLAGS"
  _warn_CFLAGS=yes
fi



if x86_32 ; then
  # Checking assembler (_as) compatibility...
  # Added workaround for older as that reads from stdin by default - atmos
  as_version=$(echo '' | $_as -version 2>&1 | sed -n 's/^.*assembler \(version \)*\([0-9.]*\).*$/\2/p')
  echocheck "assembler ($_as $as_version)"

  _pref_as_version='2.9.1'
  echo 'nop' > $TMPS
  if test "$_mmx" = yes ; then
    echo 'emms' >> $TMPS
  fi
  if test "$_3dnow" = yes ; then
    _pref_as_version='2.10.1'
    echo 'femms' >> $TMPS
  fi
  if test "$_3dnowext" = yes ; then
    _pref_as_version='2.10.1'
    echo 'pswapd %mm0, %mm0' >> $TMPS
  fi
  if test "$_mmxext" = yes ; then
    _pref_as_version='2.10.1'
    echo 'movntq %mm0, (%eax)' >> $TMPS
  fi
  if test "$_sse" = yes ; then
    _pref_as_version='2.10.1'
    echo 'xorps %xmm0, %xmm0' >> $TMPS
  fi
  #if test "$_sse2" = yes ; then
  #  _pref_as_version='2.11'
  #  echo 'xorpd %xmm0, %xmm0' >> $TMPS
  #fi
  if test "$_cmov" = yes ; then
    _pref_as_version='2.10.1'
    echo 'cmovb %eax, %ebx' >> $TMPS
  fi
  if test "$_ssse3" = yes ; then
    _pref_as_version='2.16.92'
    echo 'pabsd %xmm0, %xmm1' >> $TMPS
  fi
  $_as $TMPS -o $TMPEXE > /dev/null 2>&1 || as_verc_fail=yes

  if test "$as_verc_fail" != yes ; then
    echores "ok"
  else
    _res_comment="Upgrade binutils to ${_pref_as_version} or use --disable-ssse3 etc."
    echores "failed"
    die "obsolete binutils version"
  fi

fi #if x86_32

echocheck ".align is a power of two"
if test "$_asmalign_pot" = auto ; then
_asmalign_pot=no
cat > $TMPC << EOF
int main(void) { __asm__ (".align 3"); return 0; }
EOF
cc_check && _asmalign_pot=yes
fi
if test "$_asmalign_pot" = "yes" ; then
  def_asmalign_pot='#define ASMALIGN(ZEROBITS) ".align " #ZEROBITS "\n\t"'
else
  def_asmalign_pot='#define ASMALIGN(ZEROBITS) ".align 1<<" #ZEROBITS "\n\t"'
fi
echores $_asmalign_pot

if x86 ; then
echocheck "10 assembler operands"
ten_operands=no
def_ten_operands='#define HAVE_TEN_OPERANDS 0'
cat > $TMPC << EOF
int main(void) {
    int x=0;
    __asm__ volatile(
        ""
        :"+&rm"(x), "+&rm"(x), "+&rm"(x), "+&rm"(x), "+&rm"(x), "+&rm"(x)
    );
    return 0;
}
EOF
cc_check && ten_operands=yes && def_ten_operands='#define HAVE_TEN_OPERANDS 1'
echores $ten_operands

echocheck "ebx availability"
ebx_available=no
def_ebx_available='#define HAVE_EBX_AVAILABLE 0'
cat > $TMPC << EOF
int main(void) {
    int x;
    __asm__ volatile(
        "xor %0, %0"
        :"=b"(x)
        // just adding ebx to clobber list seems unreliable with some
        // compilers, e.g. Haiku's gcc 2.95
    );
    // and the above check does not work for OSX 64 bit...
    __asm__ volatile("":::"%ebx");
    return 0;
}
EOF
cc_check && ebx_available=yes && def_ebx_available='#define HAVE_EBX_AVAILABLE 1'
echores $ebx_available

echocheck "PIC"
pic=no
cat > $TMPC << EOF
int main(void) {
#if !(defined(__PIC__) || defined(__pic__) || defined(PIC))
#error PIC not enabled
#endif
    return 0;
}
EOF
cc_check && pic=yes && extra_cflags="$extra_cflags -DPIC"
echores $pic

echocheck "yasm"
if test -z "$YASMFLAGS" ; then
  if darwin ; then
    x86_64 && objformat="macho64" || objformat="macho"
  elif win32 ; then
    objformat="win32"
  else
    objformat="elf"
  fi
  # currently tested for Linux x86, x86_64
  YASMFLAGS="-f $objformat"
  x86_64 && YASMFLAGS="$YASMFLAGS -DARCH_X86_64 -m amd64"
  test "$pic" = "yes" && YASMFLAGS="$YASMFLAGS -DPIC"
  case "$objformat" in
    elf) test $_debug && YASMFLAGS="$YASMFLAGS -g dwarf2" ;;
    *)                   YASMFLAGS="$YASMFLAGS -DPREFIX"  ;;
  esac
else
  _warn_CFLAGS=yes
fi

echo "pabsw xmm0, xmm0" > $TMPS
yasm_check || _yasm=""
if test $_yasm ; then
  test "$_mmx" = "yes" && fft_mmx="yes"
  def_yasm='#define HAVE_YASM 1'
  _have_yasm="yes"
  echores "$_yasm"
else
  def_yasm='#define HAVE_YASM 0'
  fft_mmx="no"
  _have_yasm="no"
  echores "no"
fi

echocheck "bswap"
def_bswap='#define HAVE_BSWAP 0'
echo 'bswap %eax' > $TMPS
$_as $TMPS -o $TMPEXE > /dev/null 2>&1 && def_bswap='#define HAVE_BSWAP 1' && bswap=yes || bswap=no
echores "$bswap"
fi #if x86


#FIXME: This should happen before the check for CFLAGS..
def_altivec_h='#define HAVE_ALTIVEC_H 0'
if ppc && ( test "$_altivec" = yes || test "$_runtime_cpudetection" = yes ) ; then

    # check if AltiVec is supported by the compiler, and how to enable it
    echocheck "GCC AltiVec flags"
    cat > $TMPC << EOF
int main(void) { return 0; }
EOF
    if $(cc_check -maltivec -mabi=altivec) ; then
    _altivec_gcc_flags="-maltivec -mabi=altivec"
    # check if <altivec.h> should be included
    cat > $TMPC << EOF
#include <altivec.h>
int main(void) { return 0; }
EOF
        if $(cc_check $_altivec_gcc_flags) ; then
            def_altivec_h='#define HAVE_ALTIVEC_H 1'
            inc_altivec_h='#include <altivec.h>'
        else
        cat > $TMPC << EOF
int main(void) { return 0; }
EOF
            if $(cc_check -faltivec) ; then
                _altivec_gcc_flags="-faltivec"
            else
                _altivec=no
                _altivec_gcc_flags="none, AltiVec disabled"
            fi
        fi
    fi
    echores "$_altivec_gcc_flags"

    # check if the compiler supports braces for vector declarations
    cat > $TMPC << EOF
$inc_altivec_h
int main(void) { (vector int) {1}; return 0; }
EOF
    cc_check $_altivec_gcc_flags || die "You need a compiler that supports {} in AltiVec vector declarations."

    # Disable runtime cpudetection if we cannot generate AltiVec code or
    # AltiVec is disabled by the user.
    test "$_runtime_cpudetection" = yes && test "$_altivec" = no \
        && _runtime_cpudetection=no

    # Show that we are optimizing for AltiVec (if enabled and supported).
    test "$_runtime_cpudetection" = no && test "$_altivec" = yes \
        && _optimizing="$_optimizing altivec"

    # If AltiVec is enabled, make sure the correct flags turn up in CFLAGS.
    test "$_altivec" = yes && CFLAGS="$CFLAGS $_altivec_gcc_flags"
fi

if ppc ; then
def_xform_asm='#define HAVE_XFORM_ASM 0'
xform_asm=no
echocheck "XFORM ASM support"
  cat > $TMPC << EOF
int main(void) { __asm__ volatile ("lwzx %1, %y0" :: "Z"(*(int*)0), "r"(0)); return 0; }
EOF
cc_check && xform_asm=yes && def_xform_asm='#define HAVE_XFORM_ASM 1'
echores "$xform_asm"
fi

if arm ; then
  echocheck "ARM pld instruction"
  cat > $TMPC << EOF
int main(void) { __asm__ volatile ("pld [r0]"); return 0; }
EOF
  pld=no
  cc_check && pld=yes
  echores "$pld"

  echocheck "ARMv5TE (Enhanced DSP Extensions)"
  if test $_armv5te = "auto" ; then
    cat > $TMPC << EOF
int main(void) { __asm__ volatile ("qadd r0, r0, r0"); return 0; }
EOF
    _armv5te=no
    cc_check && _armv5te=yes
  fi
  echores "$_armv5te"

  test $_armv5te = "yes" && test $_fast_clz = "auto" && _fast_clz=yes

  echocheck "ARMv6 (SIMD instructions)"
  if test $_armv6 = "auto" ; then
    cat > $TMPC << EOF
int main(void) { __asm__ volatile ("sadd16 r0, r0, r0"); return 0; }
EOF
    _armv6=no
    cc_check && _armv6=yes
  fi
  echores "$_armv6"

  echocheck "ARMv6t2 (SIMD instructions)"
  if test $_armv6t2 = "auto" ; then
    cat > $TMPC << EOF
int main(void) { __asm__ volatile ("movt r0, #0"); return 0; }
EOF
    _armv6t2=no
    cc_check && _armv6t2=yes
  fi
  echores "$_armv6"

  echocheck "ARM VFP"
  if test $_armvfp = "auto" ; then
    cat > $TMPC << EOF
int main(void) { __asm__ volatile ("fadds s0, s0, s0"); return 0; }
EOF
    _armvfp=no
    cc_check && _armvfp=yes
  fi
  echores "$_armvfp"

  echocheck "ARM NEON"
  if test $neon = "auto" ; then
    cat > $TMPC << EOF
int main(void) { __asm__ volatile ("vadd.i16 q0, q0, q0"); return 0; }
EOF
    neon=no
    cc_check && neon=yes
  fi
  echores "$neon"

  echocheck "iWMMXt (Intel XScale SIMD instructions)"
  if test $_iwmmxt = "auto" ; then
    cat > $TMPC << EOF
int main(void) { __asm__ volatile ("wunpckelub wr6, wr4"); return 0; }
EOF
    _iwmmxt=no
    cc_check && _iwmmxt=yes
  fi
  echores "$_iwmmxt"
fi

_cpuexts_all='ALTIVEC MMX MMX2 AMD3DNOW AMD3DNOWEXT SSE SSE2 SSSE3 FAST_CMOV CMOV FAST_CLZ PLD ARMV5TE ARMV6 ARMV6T2 ARMVFP NEON IWMMXT MMI VIS MVI'
test "$_altivec"   = yes && _cpuexts="ALTIVEC $_cpuexts"
test "$_mmx"       = yes && _cpuexts="MMX $_cpuexts"
test "$_mmxext"    = yes && _cpuexts="MMX2 $_cpuexts"
test "$_3dnow"     = yes && _cpuexts="AMD3DNOW $_cpuexts"
test "$_3dnowext"  = yes && _cpuexts="AMD3DNOWEXT $_cpuexts"
test "$_sse"       = yes && _cpuexts="SSE $_cpuexts"
test "$_sse2"      = yes && _cpuexts="SSE2 $_cpuexts"
test "$_ssse3"     = yes && _cpuexts="SSSE3 $_cpuexts"
test "$_cmov"      = yes && _cpuexts="CMOV $_cpuexts"
test "$_fast_cmov" = yes && _cpuexts="FAST_CMOV $_cpuexts"
test "$_fast_clz"  = yes && _cpuexts="FAST_CLZ $_cpuexts"
test "$pld"        = yes && _cpuexts="PLD $_cpuexts"
test "$_armv5te"   = yes && _cpuexts="ARMV5TE $_cpuexts"
test "$_armv6"     = yes && _cpuexts="ARMV6 $_cpuexts"
test "$_armv6t2"   = yes && _cpuexts="ARMV6T2 $_cpuexts"
test "$_armvfp"    = yes && _cpuexts="ARMVFP $_cpuexts"
test "$neon"       = yes && _cpuexts="NEON $_cpuexts"
test "$_iwmmxt"    = yes && _cpuexts="IWMMXT $_cpuexts"
test "$_vis"       = yes && _cpuexts="VIS $_cpuexts"
test "$_mvi"       = yes && _cpuexts="MVI $_cpuexts"

# Checking kernel version...
if x86_32 && linux ; then
  _k_verc_problem=no
  kernel_version=$(uname -r 2>&1)
  echocheck "$system_name kernel version"
  case "$kernel_version" in
    '') kernel_version="?.??"; _k_verc_fail=yes;;
    [0-1].[0-9].[0-9]*|2.[0-3].[0-9]*)
      _k_verc_problem=yes;;
  esac
  if test "$_k_verc_problem" = yes && test "$_sse" = yes ; then
    _k_verc_fail=yes
  fi
  if test "$_k_verc_fail" ; then
    echores "$kernel_version, fail"
    echo "WARNING! If you want to run MPlayer on this system, get prepared for problems!"
    echo "2.2.x has limited SSE support. Upgrade the kernel or use --disable-sse if you"
    echo "experience crashes. MPlayer tries to autodetect if your kernel correctly"
    echo "supports SSE, but you have been warned! If you are using a kernel older than"
    echo "2.2.x you must upgrade it to get SSE support!"
#    die "Your kernel is too old for this CPU." # works fine on some 2.2.x so don't die (later check will test)
  else
    echores "$kernel_version, ok"
  fi
fi

######################
# MAIN TESTS GO HERE #
######################


echocheck "-lposix"
cat > $TMPC <<EOF
int main(void) { return 0; }
EOF
if cc_check -lposix ; then
  extra_ldflags="$extra_ldflags -lposix"
  echores "yes"
else
  echores "no"
fi

echocheck "-lm"
cat > $TMPC <<EOF
int main(void) { return 0; }
EOF
if cc_check -lm ; then
  _ld_lm="-lm"
  echores "yes"
else
  _ld_lm=""
  echores "no"
fi


echocheck "langinfo"
if test "$_langinfo" = auto ; then
  cat > $TMPC <<EOF
#include <langinfo.h>
int main(void) { nl_langinfo(CODESET); return 0; }
EOF
  _langinfo=no
  cc_check && _langinfo=yes
fi
if test "$_langinfo" = yes ; then
  def_langinfo='#define HAVE_LANGINFO 1'
else
  def_langinfo='#undef HAVE_LANGINFO'
fi
echores "$_langinfo"


echocheck "translation support"
if test "$_translation" = yes; then
  def_translation="#define CONFIG_TRANSLATION 1"
else
  def_translation="#undef CONFIG_TRANSLATION"
fi
echores "$_translation"

echocheck "language"
# Set preferred languages, "all" uses English as main language.
test -z "$language" && language=$LINGUAS
test -z "$language_doc" && language_doc=$language
test -z "$language_man" && language_man=$language
test -z "$language_msg" && language_msg=$language
language_doc=$(echo $language_doc | tr , " ")
language_man=$(echo $language_man | tr , " ")
language_msg=$(echo $language_msg | tr , " ")

test "$language_doc" = "all" && language_doc=$doc_lang_all
test "$language_man" = "all" && language_man=$man_lang_all
test "$language_msg" = "all" && language_msg=en

# Prune non-existing translations from language lists.
# Set message translation to the first available language.
# Fall back on English.
for lang in $language_doc ; do
  test -d DOCS/xml/$lang && tmp_language_doc="$tmp_language_doc $lang"
done
language_doc=$tmp_language_doc
test -z "$language_doc" && language_doc=en

for lang in $language_man ; do
  test -d DOCS/man/$lang && tmp_language_man="$tmp_language_man $lang"
done
language_man=$tmp_language_man
test -z "$language_man" && language_man=en

for lang in $language_msg ; do
  test -f "help/help_mp-${lang}.h" && tmp_language_msg=$lang && break
done
language_msg=$tmp_language_msg
test -z "$language_msg" && language_msg=en
_mp_help="help/help_mp-${language_msg}.h"
echores "messages: $language_msg - man pages: $language_man - documentation: $language_doc"


echocheck "enable sighandler"
if test "$_sighandler" = yes ; then
  def_sighandler='#define CONFIG_SIGHANDLER 1'
else
  def_sighandler='#undef CONFIG_SIGHANDLER'
fi
echores "$_sighandler"

echocheck "runtime cpudetection"
if test "$_runtime_cpudetection" = yes ; then
  _optimizing="Runtime CPU-Detection enabled"
  def_runtime_cpudetection='#define CONFIG_RUNTIME_CPUDETECT 1'
else
  def_runtime_cpudetection='#define CONFIG_RUNTIME_CPUDETECT 0'
fi
echores "$_runtime_cpudetection"


echocheck "restrict keyword"
for restrict_keyword in restrict __restrict __restrict__ ; do
  echo "void foo(char * $restrict_keyword p); int main(void) { return 0; }" > $TMPC
  if cc_check; then
    def_restrict_keyword=$restrict_keyword
    break;
  fi
done
if [ -n "$def_restrict_keyword" ]; then
  echores "$def_restrict_keyword"
else
  echores "none"
fi
# Avoid infinite recursion loop ("#define restrict restrict")
if [ "$def_restrict_keyword" != "restrict" ]; then
  def_restrict_keyword="#define restrict $def_restrict_keyword"
else
  def_restrict_keyword=""
fi


echocheck "__builtin_expect"
# GCC branch prediction hint
cat > $TMPC << EOF
int foo(int a) {
    a = __builtin_expect(a, 10);
    return a == 10 ? 0 : 1;
}
int main(void) { return foo(10) && foo(0); }
EOF
_builtin_expect=no
cc_check && _builtin_expect=yes
if test "$_builtin_expect" = yes ; then
  def_builtin_expect='#define HAVE_BUILTIN_EXPECT 1'
else
  def_builtin_expect='#undef HAVE_BUILTIN_EXPECT'
fi
echores "$_builtin_expect"


echocheck "kstat"
cat > $TMPC << EOF
#include <kstat.h>
int main(void) { (void) kstat_open(); (void) kstat_close(0); return 0; }
EOF
_kstat=no
cc_check -lkstat && _kstat=yes
if test "$_kstat" = yes ; then
  def_kstat="#define HAVE_LIBKSTAT 1"
  extra_ldflags="$extra_ldflags -lkstat"
else
  def_kstat="#undef HAVE_LIBKSTAT"
fi
echores "$_kstat"


echocheck "posix4"
# required for nanosleep on some systems
cat > $TMPC << EOF
#include <time.h>
int main(void) { (void) nanosleep(0, 0); return 0; }
EOF
_posix4=no
cc_check -lposix4 && _posix4=yes
if test "$_posix4" = yes ; then
  extra_ldflags="$extra_ldflags -lposix4"
fi
echores "$_posix4"

for func in exp2 exp2f llrint log2 log2f lrint lrintf round roundf truncf; do
echocheck $func
cat > $TMPC << EOF
#include <math.h>
int main(void) { long (*foo)(float); foo = $func; (void)(*foo)(0.0); return 0; }
EOF
eval _$func=no
cc_check -D_ISOC99_SOURCE $_ld_lm && eval _$func=yes
if eval test "x\$_$func" = "xyes"; then
  eval def_$func="\"#define HAVE_$(echo $func | tr '[a-z]' '[A-Z]') 1\""
  echores yes
else
  eval def_$func="\"#define HAVE_$(echo $func | tr '[a-z]' '[A-Z]') 0\""
  echores no
fi
done


echocheck "mkstemp"
cat > $TMPC << EOF
#include <stdlib.h>
int main(void) { char a;  mkstemp(&a); return 0; }
EOF
_mkstemp=no
cc_check && _mkstemp=yes
if test "$_mkstemp" = yes ; then
  def_mkstemp='#define HAVE_MKSTEMP 1'
else
  def_mkstemp='#undef HAVE_MKSTEMP'
fi
echores "$_mkstemp"


echocheck "nanosleep"
# also check for nanosleep
cat > $TMPC << EOF
#include <time.h>
int main(void) { (void) nanosleep(0, 0); return 0; }
EOF
_nanosleep=no
cc_check && _nanosleep=yes
if test "$_nanosleep" = yes ; then
  def_nanosleep='#define HAVE_NANOSLEEP 1'
else
  def_nanosleep='#undef HAVE_NANOSLEEP'
fi
echores "$_nanosleep"


echocheck "socklib"
# for Solaris (socket stuff is in -lsocket, gethostbyname and friends in -lnsl):
# for BeOS (socket stuff is in -lsocket, gethostbyname and friends in -lbind):
cat > $TMPC << EOF
#include <netdb.h>
#include <sys/socket.h>
int main(void) { (void) gethostbyname(0); (void) socket(AF_INET, SOCK_STREAM, 0); return 0; }
EOF
_socklib=no
for _ld_tmp in "" "-lsocket -lbind" "-lsocket -ldnet" "-lsocket -lnsl" "-lnsl" "-lsocket" ; do
  cc_check $_ld_tmp && _ld_sock="$_ld_tmp" && _socklib=yes && break
done
test $_socklib = yes && test $_winsock2_h = auto && _winsock2_h=no
if test $_winsock2_h = auto ; then
  _winsock2_h=no
  cat > $TMPC << EOF
#include <winsock2.h>
int main(void) { (void) gethostbyname(0); return 0; }
EOF
  cc_check -lws2_32 && _ld_sock="-lws2_32" && _winsock2_h=yes
fi
test "$_ld_sock" && _res_comment="using $_ld_sock"
echores "$_socklib"


if test $_winsock2_h = yes ; then
  _ld_sock="-lws2_32"
  def_winsock2_h='#define HAVE_WINSOCK2_H 1'
else
  def_winsock2_h='#define HAVE_WINSOCK2_H 0'
fi


echocheck "arpa/inet.h"
arpa_inet_h=no
def_arpa_inet_h='#define HAVE_ARPA_INET_H 0'
cat > $TMPC << EOF
#include <arpa/inet.h>
int main(void) { return 0; }
EOF
cc_check && arpa_inet_h=yes && def_arpa_inet_h='#define HAVE_ARPA_INET_H 1'
echores "$arpa_inet_h"


echocheck "inet_pton()"
def_inet_pton='#define HAVE_INET_PTON 0'
inet_pton=no
cat > $TMPC << EOF
#include <sys/types.h>
#include <sys/socket.h>
#include <arpa/inet.h>
int main(void) { (void) inet_pton(0, 0, 0); return 0; }
EOF
for _ld_tmp in "$_ld_sock" "$_ld_sock -lresolv" ; do
  cc_check $_ld_tmp && inet_pton=yes && break
done
if test $inet_pton = yes ; then
  test "$_ld_tmp" && _res_comment="using $_ld_tmp"
  def_inet_pton='#define HAVE_INET_PTON 1'
fi
echores "$inet_pton"


echocheck "inet_aton()"
def_inet_aton='#define HAVE_INET_ATON 0'
inet_aton=no
cat > $TMPC << EOF
#include <sys/types.h>
#include <sys/socket.h>
#include <arpa/inet.h>
int main(void) { (void) inet_aton(0, 0); return 0; }
EOF
for _ld_tmp in "$_ld_sock" "$_ld_sock -lresolv" ; do
  cc_check $_ld_tmp && inet_aton=yes && break
done
if test $inet_aton = yes ; then
  test "$_ld_tmp" && _res_comment="using $_ld_tmp"
  def_inet_aton='#define HAVE_INET_ATON 1'
fi
echores "$inet_aton"


echocheck "socklen_t"
_socklen_t=no
for header in "sys/socket.h" "ws2tcpip.h" "sys/types.h" ; do
  cat > $TMPC << EOF
#include <$header>
int main(void) { socklen_t v = 0; return v; }
EOF
  cc_check && _socklen_t=yes && break
done
if test "$_socklen_t" = yes ; then
  def_socklen_t='#define HAVE_SOCKLEN_T 1'
else
  def_socklen_t='#define HAVE_SOCKLEN_T 0'
fi
echores "$_socklen_t"


echocheck "closesocket()"
_closesocket=no
cat > $TMPC << EOF
#include <winsock2.h>
int main(void) { closesocket(~0); return 0; }
EOF
cc_check $_ld_sock && _closesocket=yes
if test "$_closesocket" = yes ; then
  def_closesocket='#define HAVE_CLOSESOCKET 1'
else
  def_closesocket='#define HAVE_CLOSESOCKET 0'
fi
echores "$_closesocket"


echocheck "network"
test $_winsock2_h = no && test $inet_pton = no &&
  test $inet_aton = no && _network=no
if test "$_network" = yes ; then
  def_network='#define CONFIG_NETWORK 1'
  extra_ldflags="$extra_ldflags $_ld_sock"
  _inputmodules="network $_inputmodules"
else
  _noinputmodules="network $_noinputmodules"
  def_network='#undef CONFIG_NETWORK'
  _ftp=no
fi
echores "$_network"


echocheck "inet6"
if test "$_inet6" = auto ; then
  cat > $TMPC << EOF
#include <sys/types.h>
#if !defined(_WIN32) || defined(__CYGWIN__)
#include <sys/socket.h>
#include <netinet/in.h>
#else
#include <ws2tcpip.h>
#endif
int main(void) { struct sockaddr_in6 six; socket(AF_INET6, SOCK_STREAM, AF_INET6); return 0; }
EOF
  _inet6=no
  if cc_check $_ld_sock ; then
    _inet6=yes
  fi
fi
if test "$_inet6" = yes ; then
  def_inet6='#define HAVE_AF_INET6 1'
else
  def_inet6='#undef HAVE_AF_INET6'
fi
echores "$_inet6"


echocheck "gethostbyname2"
if test "$_gethostbyname2" = auto ; then
cat > $TMPC << EOF
#include <sys/types.h>
#include <sys/socket.h>
#include <netdb.h>
int main(void) { gethostbyname2("", AF_INET); return 0; }
EOF
  _gethostbyname2=no
  if cc_check ; then
    _gethostbyname2=yes
  fi
fi
if test "$_gethostbyname2" = yes ; then
  def_gethostbyname2='#define HAVE_GETHOSTBYNAME2 1'
else
  def_gethostbyname2='#undef HAVE_GETHOSTBYNAME2'
fi
echores "$_gethostbyname2"


echocheck "inttypes.h (required)"
cat > $TMPC << EOF
#include <inttypes.h>
int main(void) { return 0; }
EOF
_inttypes=no
cc_check && _inttypes=yes
echores "$_inttypes"

if test "$_inttypes" = no ; then
  echocheck "bitypes.h (inttypes.h predecessor)"
  cat > $TMPC << EOF
#include <sys/bitypes.h>
int main(void) { return 0; }
EOF
  cc_check && _inttypes=yes
  if test "$_inttypes" = yes ; then
    die "You don't have inttypes.h, but sys/bitypes.h is present. Please copy etc/inttypes.h into the include path, and re-run configure."
  else
    die "Cannot find header either inttypes.h or bitypes.h. There is no chance for compilation to succeed."
  fi
fi


echocheck "int_fastXY_t in inttypes.h"
cat > $TMPC << EOF
#include <inttypes.h>
int main(void) {
volatile int_fast16_t v= 0;
return v; }
EOF
_fast_inttypes=no
cc_check && _fast_inttypes=yes
if test "$_fast_inttypes" = no ; then
  def_fast_inttypes='
    typedef signed char int_fast8_t;
    typedef signed int  int_fast16_t;
    typedef signed int  int_fast32_t;
    typedef signed long long int_fast64_t;
    typedef unsigned char uint_fast8_t;
    typedef unsigned int  uint_fast16_t;
    typedef unsigned int  uint_fast32_t;
    typedef unsigned long long uint_fast64_t;'
fi
echores "$_fast_inttypes"


echocheck "malloc.h"
cat > $TMPC << EOF
#include <malloc.h>
int main(void) { (void) malloc(0); return 0; }
EOF
_malloc=no
cc_check && _malloc=yes
if test "$_malloc" = yes ; then
  def_malloc_h='#define HAVE_MALLOC_H 1'
else
  def_malloc_h='#define HAVE_MALLOC_H 0'
fi
# malloc.h emits a warning in FreeBSD and OpenBSD
freebsd || openbsd || dragonfly && def_malloc_h='#define HAVE_MALLOC_H 0'
echores "$_malloc"


echocheck "memalign()"
# XXX restrict to x86 ? extend to other CPUs/cacheline sizes ?
def_memalign_hack='#define CONFIG_MEMALIGN_HACK 0'
cat > $TMPC << EOF
#include <malloc.h>
int main(void) { (void) memalign(64, sizeof(char)); return 0; }
EOF
_memalign=no
cc_check && _memalign=yes
if test "$_memalign" = yes ; then
  def_memalign='#define HAVE_MEMALIGN 1'
else
  def_memalign='#define HAVE_MEMALIGN 0'
  def_map_memalign='#define memalign(a,b) malloc(b)'
  darwin || def_memalign_hack='#define CONFIG_MEMALIGN_HACK 1'
fi
echores "$_memalign"


echocheck "posix_memalign()"
posix_memalign=no
def_posix_memalign='#define HAVE_POSIX_MEMALIGN 0'
cat > $TMPC << EOF
#define _XOPEN_SOURCE 600
#include <stdlib.h>
int main(void) { posix_memalign(NULL, 0, 0); }
EOF
cc_check && posix_memalign=yes && def_posix_memalign='#define HAVE_POSIX_MEMALIGN 1'
echores "$posix_memalign"


echocheck "alloca.h"
cat > $TMPC << EOF
#include <alloca.h>
int main(void) { (void) alloca(0); return 0; }
EOF
_alloca=no
cc_check && _alloca=yes
if cc_check ; then
  def_alloca_h='#define HAVE_ALLOCA_H 1'
else
  def_alloca_h='#undef HAVE_ALLOCA_H'
fi
echores "$_alloca"


echocheck "fastmemcpy"
if test "$_fastmemcpy" = yes ; then
  def_fastmemcpy='#define CONFIG_FASTMEMCPY 1'
else
  def_fastmemcpy='#undef CONFIG_FASTMEMCPY'
fi
echores "$_fastmemcpy"


echocheck "mman.h"
cat > $TMPC << EOF
#include <sys/types.h>
#include <sys/mman.h>
int main(void) { (void) mmap(0, 0, 0, 0, 0, 0); return 0; }
EOF
_mman=no
cc_check && _mman=yes
if test "$_mman" = yes ; then
  def_mman_h='#define HAVE_SYS_MMAN_H 1'
else
  def_mman_h='#undef HAVE_SYS_MMAN_H'
  os2 && _need_mmap=yes
fi
echores "$_mman"

cat > $TMPC << EOF
#include <sys/types.h>
#include <sys/mman.h>
int main(void) { void *p = MAP_FAILED; return 0; }
EOF
_mman_has_map_failed=no
cc_check && _mman_has_map_failed=yes
if test "$_mman_has_map_failed" = yes ; then
  def_mman_has_map_failed=''
else
  def_mman_has_map_failed='#define MAP_FAILED ((void *) -1)'
fi

echocheck "dynamic loader"
cat > $TMPC << EOF
#include <stddef.h>
#include <dlfcn.h>
int main(void) { dlopen("", 0); dlclose(NULL); dlsym(NULL, ""); return 0; }
EOF
_dl=no
for _ld_tmp in "" "-ldl" ; do
  cc_check $_ld_tmp && _ld_dl="$_ld_tmp" && _dl=yes && break
done
if test "$_dl" = yes ; then
  def_dl='#define HAVE_LIBDL 1'
else
  def_dl='#undef HAVE_LIBDL'
fi
echores "$_dl"


echocheck "dynamic a/v plugins support"
if test "$_dl" = no ; then
  _dynamic_plugins=no
fi
if test "$_dynamic_plugins" = yes ; then
  def_dynamic_plugins='#define CONFIG_DYNAMIC_PLUGINS 1'
else
  def_dynamic_plugins='#undef CONFIG_DYNAMIC_PLUGINS'
fi
echores "$_dynamic_plugins"


def_threads='#define HAVE_THREADS 0'

echocheck "pthread"
if linux ; then
  THREAD_CFLAGS=-D_REENTRANT
elif freebsd || netbsd || openbsd || bsdos ; then
  THREAD_CFLAGS=-D_THREAD_SAFE
fi
if test "$_pthreads" = auto ; then
cat > $TMPC << EOF
#include <pthread.h>
void* func(void *arg) { return arg; }
int main(void) { pthread_t tid; return pthread_create(&tid, 0, func, 0) == 0 ? 0 : 1; }
EOF
_pthreads=no
if ! hpux ; then
  for _ld_tmp in "-lpthreadGC2" "" "-lpthread" "-pthread" ; do
    # for crosscompilation, we cannot execute the program, be happy if we can link statically
    cc_check $THREAD_CFLAGS $_ld_tmp && (tmp_run || test "$_ld_static") && _ld_pthread="$_ld_tmp" && _pthreads=yes && break
  done
fi
fi
if test "$_pthreads" = yes ; then
  test $_ld_pthread && _res_comment="using $_ld_pthread"
  def_pthreads='#define HAVE_PTHREADS 1'
  def_threads='#define HAVE_THREADS 1'
  extra_cflags="$extra_cflags $THREAD_CFLAGS"
else
  _res_comment="v4l, v4l2, ao_nas, win32 loader disabled"
  def_pthreads='#undef HAVE_PTHREADS'
  _nas=no ; _tv_v4l1=no ; _tv_v4l2=no
  mingw32 || _win32dll=no
fi
echores "$_pthreads"

if cygwin ; then
  if test "$_pthreads" = yes ; then
    def_pthread_cache="#define PTHREAD_CACHE 1"
  else
    _stream_cache=no
    def_stream_cache="#undef CONFIG_STREAM_CACHE"
  fi
fi

echocheck "w32threads"
if test "$_pthreads" = yes ; then
  _res_comment="using pthread instead"
  _w32threads=no
fi
if test "$_w32threads" = auto ; then
  _w32threads=no
  mingw32 && _w32threads=yes
fi
test "$_w32threads" = yes && def_threads='#define HAVE_THREADS 1'
echores "$_w32threads"

echocheck "rpath"
netbsd &&_rpath=yes
if test "$_rpath" = yes ; then
  for I in $(echo $extra_ldflags | sed 's/-L//g') ; do
    tmp="$tmp $(echo $I | sed 's/.*/ -L& -Wl,-R&/')"
  done
extra_ldflags=$tmp
fi
echores "$_rpath"

echocheck "iconv"
if test "$_iconv" = auto ; then
  cat > $TMPC << EOF
#include <stdio.h>
#include <unistd.h>
#include <iconv.h>
#define INBUFSIZE 1024
#define OUTBUFSIZE 4096

char inbuffer[INBUFSIZE];
char outbuffer[OUTBUFSIZE];

int main(void) {
  size_t numread;
  iconv_t icdsc;
  char *tocode="UTF-8";
  char *fromcode="cp1250";
  if ((icdsc = iconv_open(tocode, fromcode)) != (iconv_t)(-1)) {
    while ((numread = read(0, inbuffer, INBUFSIZE))) {
      char *iptr=inbuffer;
      char *optr=outbuffer;
      size_t inleft=numread;
      size_t outleft=OUTBUFSIZE;
      if (iconv(icdsc, (const char **)&iptr, &inleft, &optr, &outleft)
          != (size_t)(-1)) {
        write(1, outbuffer, OUTBUFSIZE - outleft);
      }
    }
    if (iconv_close(icdsc) == -1)
      ;
  }
  return 0;
}
EOF
  _iconv=no
  for _ld_tmp in "" "-liconv" "-liconv $_ld_dl" ; do
    cc_check $_ld_lm $_ld_tmp && extra_ldflags="$extra_ldflags $_ld_tmp" && \
      _iconv=yes && break
  done
fi
if test "$_iconv" = yes ; then
  def_iconv='#define CONFIG_ICONV 1'
else
  def_iconv='#undef CONFIG_ICONV'
fi
echores "$_iconv"


echocheck "soundcard.h"
_soundcard_h=no
def_soundcard_h='#undef HAVE_SOUNDCARD_H'
def_sys_soundcard_h='#undef HAVE_SYS_SOUNDCARD_H'
for _soundcard_header in "sys/soundcard.h" "soundcard.h"; do
  cat > $TMPC << EOF
#include <$_soundcard_header>
int main(void) { return 0; }
EOF
  cc_check && _soundcard_h=yes && _res_comment="$_soundcard_header" && break
done

if test "$_soundcard_h" = yes ; then
  if test $_soundcard_header = "sys/soundcard.h"; then
    def_sys_soundcard_h='#define HAVE_SYS_SOUNDCARD_H 1'
  else
    def_soundcard_h='#define HAVE_SOUNDCARD_H 1'
  fi
fi
echores "$_soundcard_h"


echocheck "sys/dvdio.h"
cat > $TMPC << EOF
#include <unistd.h>
#include <sys/dvdio.h>
int main(void) { return 0; }
EOF
_dvdio=no
cc_check && _dvdio=yes
if test "$_dvdio" = yes ; then
  def_dvdio='#define DVD_STRUCT_IN_SYS_DVDIO_H 1'
else
  def_dvdio='#undef DVD_STRUCT_IN_SYS_DVDIO_H'
fi
echores "$_dvdio"


echocheck "sys/cdio.h"
cat > $TMPC << EOF
#include <unistd.h>
#include <sys/cdio.h>
int main(void) { return 0; }
EOF
_cdio=no
cc_check && _cdio=yes
if test "$_cdio" = yes ; then
  def_cdio='#define DVD_STRUCT_IN_SYS_CDIO_H 1'
else
  def_cdio='#undef DVD_STRUCT_IN_SYS_CDIO_H'
fi
echores "$_cdio"


echocheck "linux/cdrom.h"
cat > $TMPC << EOF
#include <sys/types.h>
#include <linux/cdrom.h>
int main(void) { return 0; }
EOF
_cdrom=no
cc_check && _cdrom=yes
if test "$_cdrom" = yes ; then
  def_cdrom='#define DVD_STRUCT_IN_LINUX_CDROM_H 1'
else
  def_cdrom='#undef DVD_STRUCT_IN_LINUX_CDROM_H'
fi
echores "$_cdrom"


echocheck "dvd.h"
cat > $TMPC << EOF
#include <dvd.h>
int main(void) { return 0; }
EOF
_dvd=no
cc_check && _dvd=yes
if test "$_dvd" = yes ; then
  def_dvd='#define DVD_STRUCT_IN_DVD_H 1'
else
  def_dvd='#undef DVD_STRUCT_IN_DVD_H'
fi
echores "$_dvd"


if bsdos; then
echocheck "BSDI dvd.h"
cat > $TMPC << EOF
#include <dvd.h>
int main(void) { return 0; }
EOF
_bsdi_dvd=no
cc_check && _bsdi_dvd=yes
if test "$_bsdi_dvd" = yes ; then
  def_bsdi_dvd='#define DVD_STRUCT_IN_BSDI_DVDIOCTL_DVD_H 1'
else
  def_bsdi_dvd='#undef DVD_STRUCT_IN_BSDI_DVDIOCTL_DVD_H'
fi
echores "$_bsdi_dvd"
fi #if bsdos


if hpux; then
# also used by AIX, but AIX does not support VCD and/or libdvdread
echocheck "HP-UX SCSI header"
cat > $TMPC << EOF
#include <sys/scsi.h>
int main(void) { return 0; }
EOF
_hpux_scsi_h=no
cc_check && _hpux_scsi_h=yes
if test "$_hpux_scsi_h" = yes ; then
  def_hpux_scsi_h='#define HPUX_SCTL_IO 1'
else
  def_hpux_scsi_h='#undef HPUX_SCTL_IO'
fi
echores "$_hpux_scsi_h"
fi #if hpux


if sunos; then
echocheck "userspace SCSI headers (Solaris)"
cat > $TMPC << EOF
#include <unistd.h>
#include <stropts.h>
#include <sys/scsi/scsi_types.h>
#include <sys/scsi/impl/uscsi.h>
int main(void) { return 0; }
EOF
_sol_scsi_h=no
cc_check && _sol_scsi_h=yes
if test "$_sol_scsi_h" = yes ; then
  def_sol_scsi_h='#define SOLARIS_USCSI 1'
else
  def_sol_scsi_h='#undef SOLARIS_USCSI'
fi
echores "$_sol_scsi_h"
fi #if sunos


echocheck "termcap"
if test "$_termcap" = auto ; then
  cat > $TMPC <<EOF
#include <stddef.h>
#include <term.h>
int main(void) { tgetent(NULL, NULL); return 0; }
EOF
  _termcap=no
  for _ld_tmp in "-lncurses" "-ltinfo" "-ltermcap"; do
    cc_check $_ld_tmp && extra_ldflags="$extra_ldflags $_ld_tmp" \
      && _termcap=yes && break
  done
fi
if test "$_termcap" = yes ; then
  def_termcap='#define HAVE_TERMCAP 1'
  test $_ld_tmp && _res_comment="using $_ld_tmp"
else
  def_termcap='#undef HAVE_TERMCAP'
fi
echores "$_termcap"


echocheck "termios"
def_termios='#undef HAVE_TERMIOS'
def_termios_h='#undef HAVE_TERMIOS_H'
def_termios_sys_h='#undef HAVE_SYS_TERMIOS_H'
if test "$_termios" = auto ; then
  _termios=no
  for _termios_header in "sys/termios.h" "termios.h"; do
  cat > $TMPC <<EOF
#include <$_termios_header>
int main(void) { return 0; }
EOF
  cc_check && _termios=yes && _res_comment="using $_termios_header" && break
done
fi

if test "$_termios" = yes ; then
  def_termios='#define HAVE_TERMIOS 1'
  if test "$_termios_header" = "termios.h" ; then
    def_termios_h='#define HAVE_TERMIOS_H 1'
  else
    def_termios_sys_h='#define HAVE_SYS_TERMIOS_H 1'
  fi
fi
echores "$_termios"


echocheck "shm"
if test "$_shm" = auto ; then
  cat > $TMPC << EOF
#include <sys/types.h>
#include <sys/shm.h>
int main(void) { shmget(0, 0, 0); shmat(0, 0, 0); shmctl(0, 0, 0); return 0; }
EOF
  _shm=no
  cc_check && _shm=yes
fi
if test "$_shm" = yes ; then
  def_shm='#define HAVE_SHM 1'
else
  def_shm='#undef HAVE_SHM'
fi
echores "$_shm"


echocheck "strsep()"
cat > $TMPC << EOF
#include <string.h>
int main(void) { char *s = "Hello, world!"; (void) strsep(&s, ","); return 0; }
EOF
_strsep=no
cc_check && _strsep=yes
if test "$_strsep" = yes ; then
  def_strsep='#define HAVE_STRSEP 1'
 _need_strsep=no
else
  def_strsep='#undef HAVE_STRSEP'
 _need_strsep=yes
fi
echores "$_strsep"


echocheck "vsscanf()"
cat > $TMPC << EOF
#define _ISOC99_SOURCE
#include <stdarg.h>
#include <stdio.h>
int main(void) { va_list ap; vsscanf("foo", "bar", ap); return 0; }
EOF
_vsscanf=no
cc_check && _vsscanf=yes
if test "$_vsscanf" = yes ; then
  def_vsscanf='#define HAVE_VSSCANF 1'
  _need_vsscanf=no
else
  def_vsscanf='#undef HAVE_VSSCANF'
  _need_vsscanf=yes
fi
echores "$_vsscanf"


echocheck "swab()"
cat > $TMPC << EOF
#define _XOPEN_SOURCE 600
#include <unistd.h>
int main(void) { swab(0, 0, 0); return 0; }
EOF
_swab=no
cc_check && _swab=yes
if test "$_swab" = yes ; then
  def_swab='#define HAVE_SWAB 1'
  _need_swab=no
else
  def_swab='#undef HAVE_SWAB'
  _need_swab=yes
fi
echores "$_swab"

echocheck "POSIX select()"
cat > $TMPC << EOF
#include <stdio.h>
#include <stdlib.h>
#include <sys/types.h>
#include <string.h>
#include <sys/time.h>
#include <unistd.h>
int main(void) {int nfds = 1; fd_set readfds; struct timeval timeout; select(nfds,&readfds,NULL,NULL,&timeout); return 0; }
EOF
_posix_select=no
def_posix_select='#undef HAVE_POSIX_SELECT'
#select() of kLIBC (OS/2) supports socket only
! os2 && cc_check && _posix_select=yes \
  && def_posix_select='#define HAVE_POSIX_SELECT 1'
echores "$_posix_select"


echocheck "audio select()"
if test "$_select" = no ; then
  def_select='#undef HAVE_AUDIO_SELECT'
elif test  "$_select" = yes ; then
  def_select='#define HAVE_AUDIO_SELECT 1'
fi
echores "$_select"


echocheck "gettimeofday()"
cat > $TMPC << EOF
#include <stdio.h>
#include <sys/time.h>
int main(void) {struct timeval tv_start; gettimeofday(&tv_start, NULL); return 0; }
EOF
_gettimeofday=no
cc_check && _gettimeofday=yes
if test "$_gettimeofday" = yes ; then
  def_gettimeofday='#define HAVE_GETTIMEOFDAY 1'
  _need_gettimeofday=no
else
  def_gettimeofday='#undef HAVE_GETTIMEOFDAY'
  _need_gettimeofday=yes
fi
echores "$_gettimeofday"


echocheck "glob()"
cat > $TMPC << EOF
#include <stdio.h>
#include <glob.h>
int main(void) { glob_t gg; glob("filename",0,NULL,&gg); return 0; }
EOF
_glob=no
cc_check && _glob=yes
if test "$_glob" = yes ; then
  def_glob='#define HAVE_GLOB 1'
  _need_glob=no
else
  def_glob='#undef HAVE_GLOB'
  _need_glob=yes
fi
echores "$_glob"


echocheck "setenv()"
cat > $TMPC << EOF
#include <stdlib.h>
int main(void) { setenv("","",0); return 0; }
EOF
_setenv=no
cc_check && _setenv=yes
if test "$_setenv" = yes ; then
  def_setenv='#define HAVE_SETENV 1'
  _need_setenv=no
else
  def_setenv='#undef HAVE_SETENV'
  _need_setenv=yes
fi
echores "$_setenv"


echocheck "setmode()"
_setmode=no
def_setmode='#define HAVE_SETMODE 0'
cat > $TMPC << EOF
#include <io.h>
int main(void) { setmode(0, 0); return 0; }
EOF
cc_check && _setmode=yes && def_setmode='#define HAVE_SETMODE 1'
echores "$_setmode"


if sunos; then
echocheck "sysi86()"
cat > $TMPC << EOF
#include <sys/sysi86.h>
int main(void) { sysi86(0); return 0; }
EOF
_sysi86=no
cc_check && _sysi86=yes
if test "$_sysi86" = yes ; then
  def_sysi86='#define HAVE_SYSI86 1'
  cat > $TMPC << EOF
#include <sys/sysi86.h>
int main(void) { int sysi86(int, void*); sysi86(0); return 0; }
EOF
  cc_check && def_sysi86_iv='#define HAVE_SYSI86_iv 1'
else
  def_sysi86='#undef HAVE_SYSI86'
fi
echores "$_sysi86"
fi #if sunos


echocheck "sys/sysinfo.h"
cat > $TMPC << EOF
#include <sys/sysinfo.h>
int main(void) {
  struct sysinfo s_info;
  sysinfo(&s_info);
  return 0;
}
EOF
_sys_sysinfo=no
cc_check && _sys_sysinfo=yes
if test "$_sys_sysinfo" = yes ; then
  def_sys_sysinfo_h='#define HAVE_SYS_SYSINFO_H 1'
else
  def_sys_sysinfo_h='#undef HAVE_SYS_SYSINFO_H'
fi
echores "$_sys_sysinfo"


if darwin; then

echocheck "Mac OS X Finder Support"
def_macosx_finder='#undef CONFIG_MACOSX_FINDER'
if test "$_macosx_finder" = yes ; then
  def_macosx_finder='#define CONFIG_MACOSX_FINDER 1'
  extra_ldflags="$extra_ldflags -framework Carbon"
fi
echores "$_macosx_finder"

echocheck "Mac OS X Bundle file locations"
def_macosx_bundle='#undef CONFIG_MACOSX_BUNDLE'
test "$_macosx_bundle" = auto && _macosx_bundle=$_macosx_finder
if test "$_macosx_bundle" = yes ; then
  def_macosx_bundle='#define CONFIG_MACOSX_BUNDLE 1'
  extra_ldflags="$extra_ldflags -framework Carbon"
fi
echores "$_macosx_bundle"

echocheck "Apple Remote"
if test "$_apple_remote" = auto ; then
  _apple_remote=no
  cat > $TMPC <<EOF
#include <stdio.h>
#include <IOKit/IOCFPlugIn.h>
int main(void) {
  io_iterator_t hidObjectIterator = (io_iterator_t)NULL;
  CFMutableDictionaryRef hidMatchDictionary;
  IOReturn ioReturnValue;

  // Set up a matching dictionary to search the I/O Registry by class.
  // name for all HID class devices
  hidMatchDictionary = IOServiceMatching("AppleIRController");

  // Now search I/O Registry for matching devices.
  ioReturnValue = IOServiceGetMatchingServices(kIOMasterPortDefault,
                      hidMatchDictionary, &hidObjectIterator);

  // If search is unsuccessful, return nonzero.
  if (ioReturnValue != kIOReturnSuccess ||
                       !IOIteratorIsValid(hidObjectIterator)) {
    return 1;
  }
  return 0;
}
EOF
  cc_check -framework IOKit && tmp_run && _apple_remote=yes
fi
if test "$_apple_remote" = yes ; then
  def_apple_remote='#define CONFIG_APPLE_REMOTE 1'
  libs_mplayer="$libs_mplayer -framework IOKit -framework Cocoa"
else
  def_apple_remote='#undef CONFIG_APPLE_REMOTE'
fi
echores "$_apple_remote"

fi #if darwin

if linux; then

echocheck "Apple IR"
if test "$_apple_ir" = auto ; then
  _apple_ir=no
  cat > $TMPC <<EOF
#include <linux/types.h>
#include <linux/input.h>
int main(void) {
  struct input_event ev;
  struct input_id id;
  return 0;
}
EOF
  cc_check && _apple_ir=yes
fi
if test "$_apple_ir" = yes ; then
  def_apple_ir='#define CONFIG_APPLE_IR 1'
else
  def_apple_ir='#undef CONFIG_APPLE_IR'
fi
echores "$_apple_ir"
fi #if linux

echocheck "pkg-config"
_pkg_config=pkg-config
if $($_pkg_config --version > /dev/null 2>&1); then
  if test "$_ld_static"; then
    _pkg_config="$_pkg_config --static"
  fi
  echores "yes"
else
  _pkg_config=false
  echores "no"
fi


echocheck "Samba support (libsmbclient)"
if test "$_smb" = yes; then
  extra_ldflags="$extra_ldflags -lsmbclient"
fi
if test "$_smb" = auto; then
    _smb=no
    cat > $TMPC << EOF
#include <libsmbclient.h>
int main(void) { smbc_opendir("smb://"); return 0; }
EOF
  for _ld_tmp in "-lsmbclient" "-lsmbclient $_ld_dl" "-lsmbclient $_ld_dl -lnsl" "-lsmbclient $_ld_dl -lssl -lnsl" ; do
    cc_check $_ld_tmp && extra_ldflags="$extra_ldflags $_ld_tmp" && \
      _smb=yes && break
  done
fi

if test "$_smb" = yes; then
    def_smb="#define CONFIG_LIBSMBCLIENT 1"
    _inputmodules="smb $_inputmodules"
else
    def_smb="#undef CONFIG_LIBSMBCLIENT"
    _noinputmodules="smb $_noinputmodules"
fi
echores "$_smb"


#########
# VIDEO #
#########


echocheck "tdfxfb"
if test "$_tdfxfb" = yes ; then
  def_tdfxfb='#define CONFIG_TDFXFB 1'
  _vomodules="tdfxfb $_vomodules"
else
  def_tdfxfb='#undef CONFIG_TDFXFB'
  _novomodules="tdfxfb $_novomodules"
fi
echores "$_tdfxfb"

echocheck "s3fb"
if test "$_s3fb" = yes ; then
  def_s3fb='#define CONFIG_S3FB 1'
  _vomodules="s3fb $_vomodules"
else
  def_s3fb='#undef CONFIG_S3FB'
  _novomodules="s3fb $_novomodules"
fi
echores "$_s3fb"

echocheck "wii"
if test "$_wii" = yes ; then
  def_wii='#define CONFIG_WII 1'
  _vomodules="wii $_vomodules"
else
  def_wii='#undef CONFIG_WII'
  _novomodules="wii $_novomodules"
fi
echores "$_wii"

echocheck "tdfxvid"
if test "$_tdfxvid" = yes ; then
  def_tdfxvid='#define CONFIG_TDFX_VID 1'
  _vomodules="tdfx_vid $_vomodules"
else
  def_tdfxvid='#undef CONFIG_TDFX_VID'
  _novomodules="tdfx_vid $_novomodules"
fi
echores "$_tdfxvid"

echocheck "xvr100"
if test "$_xvr100" = auto ; then
cat > $TMPC << EOF
#include <unistd.h>
#include <sys/fbio.h>
#include <sys/visual_io.h>
int main(void) {
struct vis_identifier ident;
struct fbgattr attr;
ioctl(0, VIS_GETIDENTIFIER, &ident);
ioctl(0, FBIOGATTR, &attr);
return 0;
}
EOF
  _xvr100=no
  cc_check && _xvr100=yes
fi
if test "$_xvr100" = yes ; then
  def_xvr100='#define CONFIG_XVR100 1'
  _vomodules="xvr100 $_vomodules"
else
  def_tdfxvid='#undef CONFIG_XVR100'
  _novomodules="xvr100 $_novomodules"
fi
echores "$_xvr100"

echocheck "tga"
if test "$_tga" = yes ; then
  def_tga='#define CONFIG_TGA 1'
  _vomodules="tga $_vomodules"
else
  def_tga='#undef CONFIG_TGA'
  _novomodules="tga $_novomodules"
fi
echores "$_tga"


echocheck "md5sum support"
if test "$_md5sum" = yes; then
  def_md5sum="#define CONFIG_MD5SUM 1"
  _vomodules="md5sum $_vomodules"
else
  def_md5sum="#undef CONFIG_MD5SUM"
  _novomodules="md5sum $_novomodules"
fi
echores "$_md5sum"


echocheck "yuv4mpeg support"
if test "$_yuv4mpeg" = yes; then
  def_yuv4mpeg="#define CONFIG_YUV4MPEG 1"
  _vomodules="yuv4mpeg $_vomodules"
else
  def_yuv4mpeg="#undef CONFIG_YUV4MPEG"
  _novomodules="yuv4mpeg $_novomodules"
fi
echores "$_yuv4mpeg"


echocheck "bl"
if test "$_bl" = yes ; then
  def_bl='#define CONFIG_BL 1'
  _vomodules="bl $_vomodules"
else
  def_bl='#undef CONFIG_BL'
  _novomodules="bl $_novomodules"
fi
echores "$_bl"


echocheck "DirectFB"
if test "$_directfb" = auto ; then
  _directfb=no
  cat > $TMPC <<EOF
#include <directfb.h>
int main(void) { DirectFBInit(0, 0); return 0; }
EOF
  for _inc_tmp in "" -I/usr/local/include/directfb \
      -I/usr/include/directfb -I/usr/local/include; do
    cc_check $_inc_tmp -ldirectfb && _directfb=yes && \
      extra_cflags="$extra_cflags $_inc_tmp" && break
  done
fi

dfb_version() {
  expr $1 \* 65536 + $2 \* 256 + $3
}

if test "$_directfb" = yes; then
  cat > $TMPC << EOF
#include <directfb_version.h>
int
dfb_ver = DIRECTFB_MAJOR_VERSION.DIRECTFB_MINOR_VERSION.DIRECTFB_MICRO_VERSION
;
EOF
  if $_cc -E $TMPC $extra_cflags > "$TMPEXE"; then
    _directfb_version=$(sed -n 's/^dfb_ver[^0-9]*\(.*\)/\1/p' "$TMPEXE" | tr -d '()')
    _dfb_major=$(echo $_directfb_version | cut -d . -f 1)
    _dfb_minor=$(echo $_directfb_version | cut -d . -f 2)
    _dfb_micro=$(echo $_directfb_version | cut -d . -f 3)
    _dfb_version=$(dfb_version $_dfb_major $_dfb_minor $_dfb_micro)
    if test "$_dfb_version" -ge $(dfb_version 0 9 13); then
      def_directfb_version="#define DIRECTFBVERSION $_dfb_version"
      _res_comment="$_directfb_version"
      test "$_dfb_version" -ge $(dfb_version 0 9 15) && _dfbmga=yes
    else
      def_directfb_version='#undef DIRECTFBVERSION'
      _directfb=no
      _res_comment="version >=0.9.13 required"
    fi
  else
    _directfb=no
    _res_comment="failed to get version"
  fi
fi
echores "$_directfb"

if test "$_directfb" = yes ; then
  def_directfb='#define CONFIG_DIRECTFB 1'
  _vomodules="directfb $_vomodules"
  libs_mplayer="$libs_mplayer -ldirectfb"
else
  def_directfb='#undef CONFIG_DIRECTFB'
  _novomodules="directfb $_novomodules"
fi
if test "$_dfbmga" = yes; then
  _vomodules="dfbmga $_vomodules"
  def_dfbmga='#define CONFIG_DFBMGA 1'
else
  _novomodules="dfbmga $_novomodules"
  def_dfbmga='#undef CONFIG_DFBMGA'
fi


echocheck "X11 headers presence"
  _x11_headers="no"
  _res_comment="check if the dev(el) packages are installed"
  for I in $(echo $extra_cflags | sed s/-I//g) /usr/include ; do
    if test -f "$I/X11/Xlib.h" ; then
      _x11_headers="yes"
      _res_comment=""
      break
    fi
  done
  if test $_cross_compile = no; then
    for I in /usr/X11/include /usr/X11R7/include /usr/local/include /usr/X11R6/include \
             /usr/include/X11R6 /usr/openwin/include ; do
      if test -f "$I/X11/Xlib.h" ; then
        extra_cflags="$extra_cflags -I$I"
        _x11_headers="yes"
        _res_comment="using $I"
        break
      fi
    done
  fi
echores "$_x11_headers"


echocheck "X11"
if test "$_x11" = auto && test "$_x11_headers" = yes ; then
  cat > $TMPC <<EOF
#include <X11/Xlib.h>
#include <X11/Xutil.h>
int main(void) { (void) XCreateWindow(0,0,0,0,0,0,0,0,0,0,0,0); return 0; }
EOF
  for I in "" -L/usr/X11R7/lib -L/usr/local/lib -L/usr/X11R6/lib -L/usr/lib/X11R6 \
           -L/usr/X11/lib -L/usr/lib32 -L/usr/openwin/lib -L/usr/local/lib64 -L/usr/X11R6/lib64 \
           -L/usr/lib ; do
    if netbsd; then
      _ld_tmp="$I -lXext -lX11 $_ld_pthread -Wl,-R$(echo $I | sed s/^-L//)"
    else
      _ld_tmp="$I -lXext -lX11 $_ld_pthread"
    fi
    cc_check $_ld_tmp && libs_mplayer="$libs_mplayer $_ld_tmp" \
                      && _x11=yes && break
  done
fi
if test "$_x11" = yes ; then
  def_x11='#define CONFIG_X11 1'
  _vomodules="x11 xover $_vomodules"
else
  _x11=no
  def_x11='#undef CONFIG_X11'
  _novomodules="x11 $_novomodules"
  _res_comment="check if the dev(el) packages are installed"
  # disable stuff that depends on X
  _xv=no ; _xvmc=no ; _xinerama=no ; _vm=no ; _xf86keysym=no ; _vdpau=no
fi
echores "$_x11"

echocheck "Xss screensaver extensions"
if test "$_xss" = auto ; then
  cat > $TMPC << EOF
#include <X11/Xlib.h>
#include <X11/extensions/scrnsaver.h>
int main(void) { XScreenSaverSuspend(NULL, True); return 0; }
EOF
  _xss=no
  cc_check -lXss && _xss=yes
fi
if test "$_xss" = yes ; then
  def_xss='#define CONFIG_XSS 1'
  libs_mplayer="$libs_mplayer -lXss"
else
  def_xss='#undef CONFIG_XSS'
fi
echores "$_xss"

echocheck "DPMS"
_xdpms3=no
_xdpms4=no
if test "$_x11" = yes ; then
  cat > $TMPC <<EOF
#include <X11/Xmd.h>
#include <X11/Xlib.h>
#include <X11/Xutil.h>
#include <X11/Xatom.h>
#include <X11/extensions/dpms.h>
int main(void) { (void) DPMSQueryExtension(0, 0, 0); return 0; }
EOF
  cc_check -lXdpms && _xdpms3=yes
  cat > $TMPC <<EOF
#include <X11/Xlib.h>
#include <X11/extensions/dpms.h>
int main(void) { (void) DPMSQueryExtension(0, 0, 0); return 0; }
EOF
  cc_check -lXext && _xdpms4=yes
fi
if test "$_xdpms4" = yes ; then
  def_xdpms='#define CONFIG_XDPMS 1'
  _res_comment="using Xdpms 4"
  echores "yes"
elif test "$_xdpms3" = yes ; then
  def_xdpms='#define CONFIG_XDPMS 1'
  libs_mplayer="$libs_mplayer -lXdpms"
  _res_comment="using Xdpms 3"
  echores "yes"
else
  def_xdpms='#undef CONFIG_XDPMS'
  echores "no"
fi


echocheck "Xv"
if test "$_xv" = auto ; then
  cat > $TMPC <<EOF
#include <X11/Xlib.h>
#include <X11/extensions/Xvlib.h>
int main(void) {
  (void) XvGetPortAttribute(0, 0, 0, 0);
  (void) XvQueryPortAttributes(0, 0, 0);
  return 0; }
EOF
  _xv=no
  cc_check -lXv && _xv=yes
fi

if test "$_xv" = yes ; then
  def_xv='#define CONFIG_XV 1'
  libs_mplayer="$libs_mplayer -lXv"
  _vomodules="xv $_vomodules"
else
  def_xv='#undef CONFIG_XV'
  _novomodules="xv $_novomodules"
fi
echores "$_xv"


echocheck "XvMC"
if test "$_xv" = yes && test "$_xvmc" != no ; then
  _xvmc=no
  cat > $TMPC <<EOF
#include <X11/Xlib.h>
#include <X11/extensions/Xvlib.h>
#include <X11/extensions/XvMClib.h>
int main(void) {
  (void) XvMCQueryExtension(0,0,0);
  (void) XvMCCreateContext(0,0,0,0,0,0,0);
  return 0; }
EOF
  for _ld_tmp in $_xvmclib XvMCNVIDIA XvMCW I810XvMC ; do
    cc_check -lXvMC -l$_ld_tmp && _xvmc=yes && _xvmclib="$_ld_tmp" && break
  done
fi
if test "$_xvmc" = yes ; then
  def_xvmc='#define CONFIG_XVMC 1'
  libs_mplayer="$libs_mplayer -lXvMC -l$_xvmclib"
  _vomodules="xvmc $_vomodules"
  _res_comment="using $_xvmclib"
else
  def_xvmc='#define CONFIG_XVMC 0'
  _novomodules="xvmc $_novomodules"
fi
echores "$_xvmc"


echocheck "VDPAU"
if test "$_vdpau" = auto ; then
  _vdpau=no
  if test "$_dl" = yes ; then
    cat > $TMPC <<EOF
#include <vdpau/vdpau_x11.h>
int main(void) {
    (void) vdp_device_create_x11(0, 0, 0, 0);
    return VDP_VIDEO_MIXER_ATTRIBUTE_SKIP_CHROMA_DEINTERLACE;}
EOF
    cc_check -lvdpau && _vdpau=yes
  fi
fi
if test "$_vdpau" = yes ; then
  def_vdpau='#define CONFIG_VDPAU 1'
  libs_mplayer="$libs_mplayer -lvdpau"
  _vomodules="vdpau $_vomodules"
else
  def_vdpau='#define CONFIG_VDPAU 0'
  _novomodules="vdpau $_novomodules"
fi
echores "$_vdpau"


echocheck "Xinerama"
if test "$_xinerama" = auto ; then
  cat > $TMPC <<EOF
#include <X11/Xlib.h>
#include <X11/extensions/Xinerama.h>
int main(void) { (void) XineramaIsActive(0); return 0; }
EOF
  _xinerama=no
  cc_check -lXinerama && _xinerama=yes
fi

if test "$_xinerama" = yes ; then
  def_xinerama='#define CONFIG_XINERAMA 1'
  libs_mplayer="$libs_mplayer -lXinerama"
else
  def_xinerama='#undef CONFIG_XINERAMA'
fi
echores "$_xinerama"


# Note: the -lXxf86vm library is the VideoMode extension and though it's not
# needed for DGA, AFAIK every distribution packages together with DGA stuffs
# named 'X extensions' or something similar.
# This check may be useful for future mplayer versions (to change resolution)
# If you run into problems, remove '-lXxf86vm'.
echocheck "Xxf86vm"
if test "$_vm" = auto ; then
  cat > $TMPC <<EOF
#include <X11/Xlib.h>
#include <X11/extensions/xf86vmode.h>
int main(void) { (void) XF86VidModeQueryExtension(0, 0, 0); return 0; }
EOF
  _vm=no
  cc_check -lXxf86vm && _vm=yes
fi
if test "$_vm" = yes ; then
  def_vm='#define CONFIG_XF86VM 1'
  libs_mplayer="$libs_mplayer -lXxf86vm"
else
  def_vm='#undef CONFIG_XF86VM'
fi
echores "$_vm"

# Check for the presence of special keycodes, like audio control buttons
# that XFree86 might have.  Used to be bundled with the xf86vm check, but
# has nothing to do with xf86vm and XFree 3.x has xf86vm but does NOT
# have these new keycodes.
echocheck "XF86keysym"
if test "$_xf86keysym" = auto; then
  _xf86keysym=no
  cat > $TMPC <<EOF
#include <X11/Xlib.h>
#include <X11/XF86keysym.h>
int main(void) { return XF86XK_AudioPause; }
EOF
  cc_check && _xf86keysym=yes
fi
if test "$_xf86keysym" = yes ; then
  def_xf86keysym='#define CONFIG_XF86XK 1'
else
  def_xf86keysym='#undef CONFIG_XF86XK'
fi
echores "$_xf86keysym"

echocheck "DGA"
if test "$_dga2" = auto && test "$_x11" = yes ; then
  cat > $TMPC << EOF
#include <X11/Xlib.h>
#include <X11/extensions/xf86dga.h>
int main(void) { (void) XDGASetViewport(0, 0, 0, 0, 0); return 0; }
EOF
  _dga2=no
  cc_check -lXxf86dga && _dga2=yes
fi
if test "$_dga1" = auto && test "$_dga2" = no && test "$_vm" = yes ; then
  cat > $TMPC << EOF
#include <X11/Xlib.h>
#include <X11/extensions/xf86dga.h>
int main(void) { (void) XF86DGASetViewPort(0, 0, 0, 0); return 0; }
EOF
  _dga1=no
  cc_check -lXxf86dga -lXxf86vm && _dga1=yes
fi

_dga=no
def_dga='#undef CONFIG_DGA'
def_dga1='#undef CONFIG_DGA1'
def_dga2='#undef CONFIG_DGA2'
if test "$_dga1" = yes ; then
  _dga=yes
  def_dga1='#define CONFIG_DGA1 1'
  _res_comment="using DGA 1.0"
elif test "$_dga2" = yes ; then
  _dga=yes
  def_dga2='#define CONFIG_DGA2 1'
  _res_comment="using DGA 2.0"
fi
if test "$_dga" = yes ; then
  def_dga='#define CONFIG_DGA 1'
  libs_mplayer="$libs_mplayer -lXxf86dga"
  _vomodules="dga $_vomodules"
else
  _novomodules="dga $_novomodules"
fi
echores "$_dga"


echocheck "3dfx"
if test "$_3dfx" = yes && test "$_dga" = yes ; then
  def_3dfx='#define CONFIG_3DFX 1'
  _vomodules="3dfx $_vomodules"
else
  def_3dfx='#undef CONFIG_3DFX'
  _novomodules="3dfx $_novomodules"
fi
echores "$_3dfx"


echocheck "VIDIX"
def_vidix='#undef CONFIG_VIDIX'
def_vidix_drv_cyberblade='#undef CONFIG_VIDIX_DRV_CYBERBLADE'
_vidix_drv_cyberblade=no
def_vidix_drv_ivtv='#undef CONFIG_VIDIX_DRV_IVTV'
_vidix_drv_ivtv=no
def_vidix_drv_mach64='#undef CONFIG_VIDIX_DRV_MACH64'
_vidix_drv_mach64=no
def_vidix_drv_mga='#undef CONFIG_VIDIX_DRV_MGA'
_vidix_drv_mga=no
def_vidix_drv_mga_crtc2='#undef CONFIG_VIDIX_DRV_MGA_CRTC2'
_vidix_drv_mga_crtc2=no
def_vidix_drv_nvidia='#undef CONFIG_VIDIX_DRV_NVIDIA'
_vidix_drv_nvidia=no
def_vidix_drv_pm2='#undef CONFIG_VIDIX_DRV_PM2'
_vidix_drv_pm2=no
def_vidix_drv_pm3='#undef CONFIG_VIDIX_DRV_PM3'
_vidix_drv_pm3=no
def_vidix_drv_radeon='#undef CONFIG_VIDIX_DRV_RADEON'
_vidix_drv_radeon=no
def_vidix_drv_rage128='#undef CONFIG_VIDIX_DRV_RAGE128'
_vidix_drv_rage128=no
def_vidix_drv_s3='#undef CONFIG_VIDIX_DRV_S3'
_vidix_drv_s3=no
def_vidix_drv_sh_veu='#undef CONFIG_VIDIX_DRV_SH_VEU'
_vidix_drv_sh_veu=no
def_vidix_drv_sis='#undef CONFIG_VIDIX_DRV_SIS'
_vidix_drv_sis=no
def_vidix_drv_unichrome='#undef CONFIG_VIDIX_DRV_UNICHROME'
_vidix_drv_unichrome=no
if test "$_vidix" = auto ; then
  _vidix=no
  x86 && (linux || freebsd || netbsd || openbsd || dragonfly || sunos || win32) \
    && _vidix=yes
  x86_64 && win32 && _vidix=no
  (ppc || alpha) && linux && _vidix=yes
fi
echores "$_vidix"

if test "$_vidix" = yes ; then
  def_vidix='#define CONFIG_VIDIX 1'
  _vomodules="cvidix $_vomodules"
  # FIXME: ivtv driver temporarily disabled until we have a proper test
  #test "$_vidix_drivers" || _vidix_drivers="cyberblade ivtv mach64 mga mga_crtc2 nvidia pm2 pm3 radeon rage128 s3 sh_veu sis unichrome"
  test "$_vidix_drivers" || _vidix_drivers="cyberblade mach64 mga mga_crtc2 nvidia pm2 pm3 radeon rage128 s3 sh_veu sis unichrome"

  # some vidix drivers are architecture and os specific, discard them elsewhere
  x86 || _vidix_drivers=$(echo $_vidix_drivers | sed -e s/cyberblade// -e s/sis// -e s/unichrome// -e s/s3//)
  (test $host_arch = "sh" && linux) || _vidix_drivers=$(echo $_vidix_drivers | sed s/sh_veu//)

  for driver in $_vidix_drivers ; do
    uc_driver=$(echo $driver | tr '[a-z]' '[A-Z]')
    eval _vidix_drv_${driver}=yes
    eval def_vidix_drv_${driver}=\"\#define CONFIG_VIDIX_DRV_${uc_driver} 1\"
  done

  echocheck "VIDIX PCI device name database"
  echores "$_vidix_pcidb"
  if test "$_vidix_pcidb" = yes ; then
    _vidix_pcidb_val=1
  else
    _vidix_pcidb_val=0
  fi

  echocheck "VIDIX dhahelper support"
  test "$_dhahelper" = yes && cflags_dhahelper=-DCONFIG_DHAHELPER
  echores "$_dhahelper"

  echocheck "VIDIX svgalib_helper support"
  test "$_svgalib_helper" = yes && cflags_svgalib_helper=-DCONFIG_SVGAHELPER
  echores "$_svgalib_helper"

else
  _novomodules="cvidix $_novomodules"
fi

if test "$_vidix" = yes && win32; then
  winvidix=yes
  _vomodules="winvidix $_vomodules"
  libs_mplayer="$libs_mplayer -lgdi32"
else
  _novomodules="winvidix $_novomodules"
fi
if test "$_vidix" = yes && test "$_x11" = yes; then
  xvidix=yes
  _vomodules="xvidix $_vomodules"
else
  _novomodules="xvidix $_novomodules"
fi

echocheck "GGI"
if test "$_ggi" = auto ; then
  cat > $TMPC << EOF
#include <ggi/ggi.h>
int main(void) { ggiInit(); return 0; }
EOF
  _ggi=no
  cc_check -lggi && _ggi=yes
fi
if test "$_ggi" = yes ; then
  def_ggi='#define CONFIG_GGI 1'
  libs_mplayer="$libs_mplayer -lggi"
  _vomodules="ggi $_vomodules"
else
  def_ggi='#undef CONFIG_GGI'
  _novomodules="ggi $_novomodules"
fi
echores "$_ggi"

echocheck "GGI extension: libggiwmh"
if test "$_ggiwmh" = auto ; then
  _ggiwmh=no
  cat > $TMPC << EOF
#include <ggi/ggi.h>
#include <ggi/wmh.h>
int main(void) { ggiInit(); ggiWmhInit(); return 0; }
EOF
  cc_check -lggi -lggiwmh && _ggiwmh=yes
fi
# needed to get right output on obscure combination
# like --disable-ggi --enable-ggiwmh
if test "$_ggi" = yes && test "$_ggiwmh" = yes ; then
  def_ggiwmh='#define CONFIG_GGIWMH 1'
  libs_mplayer="$libs_mplayer -lggiwmh"
else
  _ggiwmh=no
  def_ggiwmh='#undef CONFIG_GGIWMH'
fi
echores "$_ggiwmh"


echocheck "AA"
if test "$_aa" = auto ; then
  cat > $TMPC << EOF
#include <aalib.h>
extern struct aa_hardware_params aa_defparams;
extern struct aa_renderparams aa_defrenderparams;
int main(void) {
aa_context *c;
aa_renderparams *p;
(void) aa_init(0, 0, 0);
c = aa_autoinit(&aa_defparams);
p = aa_getrenderparams();
aa_autoinitkbd(c,0);
return 0; }
EOF
  _aa=no
  for _ld_tmp in "-laa" ; do
    cc_check $_ld_tmp && libs_mplayer="$libs_mplayer $_ld_tmp" && _aa=yes && break
  done
fi
if test "$_aa" = yes ; then
  def_aa='#define CONFIG_AA 1'
  if cygwin ; then
    libs_mplayer="$libs_mplayer $(aalib-config --libs | cut -d " " -f 2,5,6)"
  fi
  _vomodules="aa $_vomodules"
else
  def_aa='#undef CONFIG_AA'
  _novomodules="aa $_novomodules"
fi
echores "$_aa"


echocheck "CACA"
if test "$_caca" = auto ; then
  _caca=no
  if ( caca-config --version ) >> "$TMPLOG" 2>&1 ; then
  cat > $TMPC << EOF
#include <caca.h>
#ifdef CACA_API_VERSION_1
  #include <caca0.h>
#endif
int main(void) { (void) caca_init(); return 0; }
EOF
  cc_check $(caca-config --libs) && _caca=yes
  fi
fi
if test "$_caca" = yes ; then
  def_caca='#define CONFIG_CACA 1'
  extra_cflags="$extra_cflags $(caca-config --cflags)"
  libs_mplayer="$libs_mplayer $(caca-config --libs)"
  _vomodules="caca $_vomodules"
else
  def_caca='#undef CONFIG_CACA'
  _novomodules="caca $_novomodules"
fi
echores "$_caca"


echocheck "SVGAlib"
if test "$_svga" = auto ; then
  cat > $TMPC << EOF
#include <vga.h>
int main(void) { return 0; }
EOF
  _svga=no
  cc_check -lvga $_ld_lm && _svga=yes
fi
if test "$_svga" = yes ; then
  def_svga='#define CONFIG_SVGALIB 1'
  libs_mplayer="$libs_mplayer -lvga"
  _vomodules="svga $_vomodules"
else
  def_svga='#undef CONFIG_SVGALIB'
  _novomodules="svga $_novomodules"
fi
echores "$_svga"


echocheck "FBDev"
if test "$_fbdev" = auto ; then
  _fbdev=no
  linux && _fbdev=yes
fi
if test "$_fbdev" = yes ; then
  def_fbdev='#define CONFIG_FBDEV 1'
  _vomodules="fbdev $_vomodules"
else
  def_fbdev='#undef CONFIG_FBDEV'
  _novomodules="fbdev $_novomodules"
fi
echores "$_fbdev"



echocheck "DVB"
if test "$_dvb" = auto ; then
  _dvb=no
cat >$TMPC << EOF
#include <poll.h>
#include <sys/ioctl.h>
#include <stdio.h>
#include <time.h>
#include <unistd.h>
#include <linux/dvb/dmx.h>
#include <linux/dvb/frontend.h>
#include <linux/dvb/video.h>
#include <linux/dvb/audio.h>
int main(void) {return 0;}
EOF
  for _inc_tmp in "" "-I/usr/src/DVB/include" ; do
    cc_check $_inc_tmp && _dvb=yes && \
      extra_cflags="$extra_cflags $_inc_tmp" && break
  done
fi
echores "$_dvb"
if test "$_dvb" = yes ; then
  _dvbin=yes
  _inputmodules="dvb $_inputmodules"
  def_dvb='#define CONFIG_DVB 1'
  def_dvbin='#define CONFIG_DVBIN 1'
  _aomodules="mpegpes(dvb) $_aomodules"
  _vomodules="mpegpes(dvb) $_vomodules"
else
  _dvbin=no
  _noinputmodules="dvb $_noinputmodules"
  def_dvb='#undef CONFIG_DVB'
  def_dvbin='#undef CONFIG_DVBIN '
  _aomodules="mpegpes(file) $_aomodules"
  _vomodules="mpegpes(file) $_vomodules"
fi


if darwin; then

echocheck "QuickTime"
if test "$quicktime" = auto ; then
  cat > $TMPC <<EOF
#include <QuickTime/QuickTime.h>
int main(void) {
    ImageDescription *desc;
    EnterMovies();
    ExitMovies();
    return 0;
}
EOF
  quicktime=no
  cc_check -framework QuickTime && quicktime=yes
fi
if test "$quicktime" = yes ; then
  extra_ldflags="$extra_ldflags -framework QuickTime"
  def_quicktime='#define CONFIG_QUICKTIME 1'
else
  def_quicktime='#undef CONFIG_QUICKTIME'
  _quartz=no
fi
echores $quicktime

echocheck "Quartz"
if test "$_quartz" = auto ; then
  cat > $TMPC <<EOF
#include <Carbon/Carbon.h>
int main(void) {
    CFRunLoopRunInMode(kCFRunLoopDefaultMode, 0, false);
    return 0;
}
EOF
  _quartz=no
  cc_check -framework Carbon && _quartz=yes
fi
if test "$_quartz" = yes ; then
  libs_mplayer="$libs_mplayer -framework Carbon"
  def_quartz='#define CONFIG_QUARTZ 1'
  _vomodules="quartz $_vomodules"
else
  def_quartz='#undef CONFIG_QUARTZ'
  _novomodules="quartz $_novomodules"
fi
echores $_quartz

echocheck "CoreVideo"
if test "$_corevideo" = auto ; then
  cat > $TMPC <<EOF
#include <Carbon/Carbon.h>
#include <CoreServices/CoreServices.h>
#include <OpenGL/OpenGL.h>
#include <QuartzCore/CoreVideo.h>
int main(void) { return 0; }
EOF
  _corevideo=no
  cc_check -framework Carbon -framework Cocoa -framework QuartzCore -framework OpenGL && _corevideo=yes
fi
if test "$_corevideo" = yes ; then
  _vomodules="corevideo $_vomodules"
  libs_mplayer="$libs_mplayer -framework Carbon -framework Cocoa -framework QuartzCore -framework OpenGL"
  def_corevideo='#define CONFIG_COREVIDEO 1'
else
  _novomodules="corevideo $_novomodules"
  def_corevideo='#undef CONFIG_COREVIDEO'
fi
echores "$_corevideo"

fi #if darwin


# make sure this stays below CoreVideo to avoid issues due to namespace
# conflicts between -lGL and -framework OpenGL
echocheck "OpenGL"
#Note: this test is run even with --enable-gl since we autodetect linker flags
if (test "$_x11" = yes || win32) && test "$_gl" != no ; then
  cat > $TMPC << EOF
#ifdef GL_WIN32
#include <windows.h>
#include <GL/gl.h>
#else
#include <GL/gl.h>
#include <X11/Xlib.h>
#include <GL/glx.h>
#endif
int main(void) {
#ifdef GL_WIN32
  HDC dc;
  wglCreateContext(dc);
#else
  glXCreateContext(NULL, NULL, NULL, True);
#endif
  glFinish();
  return 0;
}
EOF
  _gl=no
  for _ld_tmp in -lGL "-lGL -lXdamage" "-lGL $_ld_pthread" ; do
    if cc_check $_ld_tmp $_ld_lm ; then
      _gl=yes
      _gl_x11=yes
      libs_mplayer="$libs_mplayer $_ld_tmp $_ld_dl"
      break
    fi
  done
  if cc_check -DGL_WIN32 -lopengl32 ; then
    _gl=yes
    _gl_win32=yes
    libs_mplayer="$libs_mplayer -lopengl32 -lgdi32"
  fi
else
  _gl=no
fi
if test "$_gl" = yes ; then
  def_gl='#define CONFIG_GL 1'
  _res_comment="backends:"
  if test "$_gl_win32" = yes ; then
    def_gl_win32='#define CONFIG_GL_WIN32 1'
    _res_comment="$_res_comment win32"
  fi
  if test "$_gl_x11" = yes ; then
    def_gl_x11='#define CONFIG_GL_X11 1'
    _res_comment="$_res_comment x11"
  fi
  _vomodules="opengl $_vomodules"
else
  def_gl='#undef CONFIG_GL'
  def_gl_win32='#undef CONFIG_GL_WIN32'
  def_gl_x11='#undef CONFIG_GL_X11'
  _novomodules="opengl $_novomodules"
fi
echores "$_gl"


echocheck "MatrixView"
if test "$_gl" = no ; then
  matrixview=no
fi
if test "$matrixview" = yes ; then
  _vomodules="matrixview $_vomodules"
  def_matrixview='#define CONFIG_MATRIXVIEW 1'
else
  _novomodules="matrixview $_novomodules"
  def_matrixview='#undef CONFIG_MATRIXVIEW'
fi
echores "$matrixview"


echocheck "PNG support"
if test "$_png" = auto ; then
  _png=no
  if irix ; then
    # Don't check for -lpng on irix since it has its own libpng
    # incompatible with the GNU libpng
    _res_comment="disabled on irix (not GNU libpng)"
  else
cat > $TMPC << EOF
#include <png.h>
#include <string.h>
int main(void) {
  printf("png.h : %s\n", PNG_LIBPNG_VER_STRING);
  printf("libpng: %s\n", png_libpng_ver);
  return strcmp(PNG_LIBPNG_VER_STRING, png_libpng_ver);
}
EOF
    cc_check -lpng -lz $_ld_lm && _png=yes
  fi
fi
echores "$_png"
if test "$_png" = yes ; then
  def_png='#define CONFIG_PNG 1'
  extra_ldflags="$extra_ldflags -lpng -lz"
else
  def_png='#undef CONFIG_PNG'
fi

echocheck "MNG support"
if test "$_mng" = auto ; then
  _mng=no
  cat > $TMPC << EOF
#include <libmng.h>
int main(void) {
  const char * p_ver = mng_version_text();
  return !p_ver || p_ver[0] == 0;
}
EOF
  if cc_check -lmng -lz $_ld_lm ; then
    _mng=yes
  fi
fi
echores "$_mng"
if test "$_mng" = yes ; then
  def_mng='#define CONFIG_MNG 1'
  extra_ldflags="$extra_ldflags -lmng -lz"
else
  def_mng='#undef CONFIG_MNG'
fi

echocheck "JPEG support"
if test "$_jpeg" = auto ; then
  _jpeg=no
cat > $TMPC << EOF
#include <stdio.h>
#include <stdlib.h>
#include <setjmp.h>
#include <string.h>
#include <jpeglib.h>
int main(void) { return 0; }
EOF
  cc_check -ljpeg $_ld_lm && _jpeg=yes
fi
echores "$_jpeg"

if test "$_jpeg" = yes ; then
  def_jpeg='#define CONFIG_JPEG 1'
  _vomodules="jpeg $_vomodules"
  extra_ldflags="$extra_ldflags -ljpeg"
else
  def_jpeg='#undef CONFIG_JPEG'
  _novomodules="jpeg $_novomodules"
fi



echocheck "PNM support"
if test "$_pnm" = yes; then
  def_pnm="#define CONFIG_PNM 1"
  _vomodules="pnm $_vomodules"
else
  def_pnm="#undef CONFIG_PNM"
  _novomodules="pnm $_novomodules"
fi
echores "$_pnm"



echocheck "GIF support"
# This is to appease people who want to force gif support.
# If it is forced to yes, then we still do checks to determine
# which gif library to use.
if test "$_gif" = yes ; then
  _force_gif=yes
  _gif=auto
fi

if test "$_gif" = auto ; then
  _gif=no
cat > $TMPC << EOF
#include <gif_lib.h>
int main(void) { return 0; }
EOF
  for _ld_gif in "-lungif" "-lgif" ; do
    cc_check $_ld_gif && _gif=yes && break
  done
fi

# If no library was found, and the user wants support forced,
# then we force it on with libgif, as this is the safest
# assumption IMHO.  (libungif & libregif both create symbolic
# links to libgif.  We also assume that no x11 support is needed,
# because if you are forcing this, then you _should_ know what
# you are doing.  [ Besides, package maintainers should never
# have compiled x11 deps into libungif in the first place. ] )
# </rant>
#   --Joey
if test "$_force_gif" = yes && test "$_gif" = no ; then
  _gif=yes
  _ld_gif="-lgif"
fi

if test "$_gif" = yes ; then
  def_gif='#define CONFIG_GIF 1'
  _codecmodules="gif $_codecmodules"
  _vomodules="gif89a $_vomodules"
  _res_comment="old version, some encoding functions disabled"
  def_gif_4='#undef CONFIG_GIF_4'
  extra_ldflags="$extra_ldflags $_ld_gif"

  cat > $TMPC << EOF
#include <signal.h>
#include <gif_lib.h>
void catch() { exit(1); }
int main(void) {
  signal(SIGSEGV, catch);  // catch segfault
  printf("EGifPutExtensionFirst is at address %p\n", EGifPutExtensionFirst);
  EGifSetGifVersion("89a");   // this will segfault a buggy gif lib.
  return 0;
}
EOF
  if cc_check "$_ld_gif" ; then
    def_gif_4='#define CONFIG_GIF_4 1'
    _res_comment=""
  fi
else
  def_gif='#undef CONFIG_GIF'
  def_gif_4='#undef CONFIG_GIF_4'
  _novomodules="gif89a $_novomodules"
  _nocodecmodules="gif $_nocodecmodules"
fi
echores "$_gif"


case "$_gif" in yes*)
  echocheck "broken giflib workaround"
  def_gif_tvt_hack='#define CONFIG_GIF_TVT_HACK 1'

  cat > $TMPC << EOF
#include <gif_lib.h>
int main(void) {
  GifFileType gif;
  printf("UserData is at address %p\n", gif.UserData);
  return 0;
}
EOF
  if cc_check "$_ld_gif" ; then
    def_gif_tvt_hack='#undef CONFIG_GIF_TVT_HACK'
    echores "disabled"
  else
    echores "enabled"
  fi
  ;;
esac


echocheck "VESA support"
if test "$_vesa" = auto ; then
  cat > $TMPC << EOF
#include <vbe.h>
int main(void) { vbeVersion(); return 0; }
EOF
  _vesa=no
  cc_check -lvbe -llrmi && _vesa=yes
fi
if test "$_vesa" = yes ; then
  def_vesa='#define CONFIG_VESA 1'
  libs_mplayer="$libs_mplayer -lvbe -llrmi"
  _vomodules="vesa $_vomodules"
else
  def_vesa='#undef CONFIG_VESA'
  _novomodules="vesa $_novomodules"
fi
echores "$_vesa"

#################
# VIDEO + AUDIO #
#################


echocheck "SDL"
_inc_tmp=""
_ld_tmp=""
def_sdl_sdl_h="#undef CONFIG_SDL_SDL_H"
if test -z "$_sdlconfig" ; then
  if ( sdl-config --version ) >>"$TMPLOG" 2>&1 ; then
    _sdlconfig="sdl-config"
  elif ( sdl11-config --version ) >>"$TMPLOG" 2>&1 ; then
    _sdlconfig="sdl11-config"
  else
    _sdlconfig=false
  fi
fi
if test "$_sdl" = auto || test "$_sdl" = yes ; then
  cat > $TMPC << EOF
#ifdef CONFIG_SDL_SDL_H
#include <SDL/SDL.h>
#else
#include <SDL.h>
#endif
#ifndef __APPLE__
// we allow SDL hacking our main() only on OSX
#undef main
#endif
int main(int argc, char *argv[]) {
  SDL_Init(SDL_INIT_VIDEO|SDL_INIT_NOPARACHUTE);
  return 0;
}
EOF
  _sdl=no
  for _ld_tmp in "-lSDL" "-lSDL -lpthread" "-lSDL -lwinmm -lgdi32" "-lSDL -lwinmm -lgdi32 -ldxguid" ; do
    if cc_check -DCONFIG_SDL_SDL_H $_inc_tmp $_ld_tmp ; then
      _sdl=yes
      def_sdl_sdl_h="#define CONFIG_SDL_SDL_H 1"
      break
    fi
  done
  if test "$_sdl" = no && "$_sdlconfig" --version >>"$TMPLOG" 2>&1 ; then
    _res_comment="using $_sdlconfig"
    if cygwin ; then
      _inc_tmp="$($_sdlconfig --cflags | cut -d " " -f 1,5,6 | sed s/no-cygwin/cygwin/)"
      _ld_tmp="$($_sdlconfig --libs | cut -d " " -f 1,4,6 | sed s/no-cygwin/cygwin/)"
    elif mingw32 ; then
      _inc_tmp=$($_sdlconfig --cflags | sed s/-Dmain=SDL_main//)
      _ld_tmp=$($_sdlconfig --libs | sed -e s/-mwindows// -e s/-lmingw32//)
    else
      _inc_tmp="$($_sdlconfig --cflags)"
      _ld_tmp="$($_sdlconfig --libs)"
    fi
    if cc_check $_inc_tmp $_ld_tmp >>"$TMPLOG" 2>&1 ; then
      _sdlversion=$($_sdlconfig --version | sed 's/[^0-9]//g')
        if test "$_sdlversion" -gt 116 ; then
          if test "$_sdlversion" -lt 121 ; then
            def_sdlbuggy='#define BUGGY_SDL'
          else
            def_sdlbuggy='#undef BUGGY_SDL'
          fi
          _sdl=yes
        fi
     fi
  fi
fi
if test "$_sdl" = yes ; then
  def_sdl='#define CONFIG_SDL 1'
  extra_cflags="$extra_cflags $_inc_tmp"
  libs_mplayer="$libs_mplayer $_ld_tmp"
  _vomodules="sdl $_vomodules"
  _aomodules="sdl $_aomodules"
else
  def_sdl='#undef CONFIG_SDL'
  _novomodules="sdl $_novomodules"
  _noaomodules="sdl $_noaomodules"
fi
echores "$_sdl"


if os2 ; then
echocheck "KVA (SNAP/WarpOverlay!/DIVE)"
if test "$_kva" = auto; then
  cat > $TMPC << EOF
#include <os2.h>
#include <kva.h>
int main( void ) { return 0; }
EOF
  _kva=no;
  cc_check -lkva && _kva=yes
fi
if test "$_kva" = yes ; then
  def_kva='#define CONFIG_KVA 1'
  libs_mplayer="$libs_mplayer -lkva"
  _vomodules="kva $_vomodules"
else
  def_kva='#undef CONFIG_KVA'
  _novomodules="kva $_novomodules"
fi
echores "$_kva"
fi #if os2


if win32; then

echocheck "Windows waveout"
if test "$_win32waveout" = auto ; then
  cat > $TMPC << EOF
#include <windows.h>
#include <mmsystem.h>
int main(void) { return 0; }
EOF
  _win32waveout=no
  cc_check -lwinmm && _win32waveout=yes
fi
if test "$_win32waveout" = yes ; then
  def_win32waveout='#define CONFIG_WIN32WAVEOUT 1'
  libs_mplayer="$libs_mplayer -lwinmm"
  _aomodules="win32 $_aomodules"
else
  def_win32waveout='#undef CONFIG_WIN32WAVEOUT'
  _noaomodules="win32 $_noaomodules"
fi
echores "$_win32waveout"

echocheck "Direct3D"
if test "$_direct3d" = auto ; then
  cat > $TMPC << EOF
#include <windows.h>
#include <d3d9.h>
int main(void) { return 0; }
EOF
  _direct3d=no
  cc_check && _direct3d=yes
fi
if test "$_direct3d" = yes ; then
  def_direct3d='#define CONFIG_DIRECT3D 1'
  _vomodules="direct3d $_vomodules"
else
  def_direct3d='#undef CONFIG_DIRECT3D'
  _novomodules="direct3d $_novomodules"
fi
echores "$_direct3d"

echocheck "Directx"
if test "$_directx" = auto ; then
  cat > $TMPC << EOF
#include <windows.h>
#include <ddraw.h>
#include <dsound.h>
int main(void) { return 0; }
EOF
  _directx=no
  cc_check -lgdi32 && _directx=yes
fi
if test "$_directx" = yes ; then
  def_directx='#define CONFIG_DIRECTX 1'
  libs_mplayer="$libs_mplayer -lgdi32"
  _vomodules="directx $_vomodules"
  _aomodules="dsound $_aomodules"
else
  def_directx='#undef CONFIG_DIRECTX'
  _novomodules="directx $_novomodules"
  _noaomodules="dsound $_noaomodules"
fi
echores "$_directx"

fi #if win32; then


echocheck "DXR2"
if test "$_dxr2" = auto; then
  _dxr2=no
    cat > $TMPC << EOF
#include <dxr2ioctl.h>
int main(void) { return 0; }
EOF
  for _inc_tmp in "" -I/usr/local/include/dxr2 -I/usr/include/dxr2; do
    cc_check $_inc_tmp && _dxr2=yes && \
     extra_cflags="$extra_cflags $_inc_tmp" && break
  done
fi
if test "$_dxr2" = yes; then
  def_dxr2='#define CONFIG_DXR2 1'
  _aomodules="dxr2 $_aomodules"
  _vomodules="dxr2 $_vomodules"
else
  def_dxr2='#undef CONFIG_DXR2'
  _noaomodules="dxr2 $_noaomodules"
  _novomodules="dxr2 $_novomodules"
fi
echores "$_dxr2"

echocheck "DXR3/H+"
if test "$_dxr3" = auto ; then
  cat > $TMPC << EOF
#include <linux/em8300.h>
int main(void) { return 0; }
EOF
  _dxr3=no
  cc_check && _dxr3=yes
fi
if test "$_dxr3" = yes ; then
  def_dxr3='#define CONFIG_DXR3 1'
  _vomodules="dxr3 $_vomodules"
else
  def_dxr3='#undef CONFIG_DXR3'
  _novomodules="dxr3 $_novomodules"
fi
echores "$_dxr3"


echocheck "IVTV TV-Out (pre linux-2.6.24)"
if test "$_ivtv" = auto ; then
  cat > $TMPC << EOF
#include <stdlib.h>
#include <inttypes.h>
#include <linux/types.h>
#include <linux/videodev2.h>
#include <linux/ivtv.h>
#include <sys/ioctl.h>
int main(void) {
struct ivtv_cfg_stop_decode sd;
struct ivtv_cfg_start_decode sd1;
ioctl(0, IVTV_IOC_START_DECODE, &sd1);
ioctl(0, IVTV_IOC_STOP_DECODE, &sd);
return 0; }
EOF
  _ivtv=no
  cc_check && _ivtv=yes
fi
if test "$_ivtv" = yes ; then
  def_ivtv='#define CONFIG_IVTV 1'
  _vomodules="ivtv $_vomodules"
  _aomodules="ivtv $_aomodules"
else
  def_ivtv='#undef CONFIG_IVTV'
  _novomodules="ivtv $_novomodules"
  _noaomodules="ivtv $_noaomodules"
fi
echores "$_ivtv"


echocheck "V4L2 MPEG Decoder"
if test "$_v4l2" = auto ; then
  cat > $TMPC << EOF
#include <stdlib.h>
#include <inttypes.h>
#include <linux/types.h>
#include <linux/videodev2.h>
#include <linux/version.h>
int main(void) {
#if LINUX_VERSION_CODE < KERNEL_VERSION(2,6,22)
#error kernel headers too old, need 2.6.22
#endif
  struct v4l2_ext_controls ctrls;
  ctrls.ctrl_class = V4L2_CTRL_CLASS_MPEG;
  return 0;
}
EOF
  _v4l2=no
  cc_check && _v4l2=yes
fi
if test "$_v4l2" = yes ; then
  def_v4l2='#define CONFIG_V4L2_DECODER 1'
  _vomodules="v4l2 $_vomodules"
  _aomodules="v4l2 $_aomodules"
else
  def_v4l2='#undef CONFIG_V4L2_DECODER'
  _novomodules="v4l2 $_novomodules"
  _noaomodules="v4l2 $_noaomodules"
fi
echores "$_v4l2"



#########
# AUDIO #
#########


echocheck "OSS Audio"
if test "$_ossaudio" = auto ; then
  cat > $TMPC << EOF
#include <sys/ioctl.h>
#include <$_soundcard_header>
int main(void) { int arg = SNDCTL_DSP_SETFRAGMENT; return 0; }
EOF
  _ossaudio=no
  cc_check && _ossaudio=yes
fi
if test "$_ossaudio" = yes ; then
  def_ossaudio='#define CONFIG_OSS_AUDIO 1'
  _aomodules="oss $_aomodules"
  if test "$_linux_devfs" = yes; then
    def_ossaudio_devdsp='#define PATH_DEV_DSP "/dev/sound/dsp"'
    def_ossaudio_devmixer='#define PATH_DEV_MIXER "/dev/sound/mixer"'
  else
     cat > $TMPC << EOF
#include <sys/ioctl.h>
#include <$_soundcard_header>
#ifdef OPEN_SOUND_SYSTEM
int main(void) { return 0; }
#else
#error Not the real thing
#endif
EOF
     _real_ossaudio=no
     cc_check && _real_ossaudio=yes
     if test "$_real_ossaudio" = yes; then
       def_ossaudio_devdsp='#define PATH_DEV_DSP "/dev/dsp"'
       # Check for OSS4 headers (override default headers)
       # Does not apply to systems where OSS4 is native (e.g. FreeBSD)
       if test -f /etc/oss.conf; then
         . /etc/oss.conf
         _ossinc="$OSSLIBDIR/include"
         if test -f "$_ossinc/sys/soundcard.h"; then
           extra_cflags="-I$_ossinc $extra_cflags"
         fi
       fi
     elif netbsd || openbsd ; then
       def_ossaudio_devdsp='#define PATH_DEV_DSP "/dev/sound"'
       extra_ldflags="$extra_ldflags -lossaudio"
     else
       def_ossaudio_devdsp='#define PATH_DEV_DSP "/dev/dsp"'
     fi
    def_ossaudio_devmixer='#define PATH_DEV_MIXER "/dev/mixer"'
  fi
else
  def_ossaudio='#undef CONFIG_OSS_AUDIO'
  def_ossaudio_devdsp='#define PATH_DEV_DSP ""'
  def_ossaudio_devmixer='#define PATH_DEV_MIXER ""'
  _noaomodules="oss $_noaomodules"
fi
echores "$_ossaudio"


echocheck "aRts"
if test "$_arts" = auto ; then
  _arts=no
  if ( artsc-config --version ) >> "$TMPLOG" 2>&1 ; then

cat > $TMPC << EOF
#include <artsc.h>
int main(void) { return 0; }
EOF
cc_check $(artsc-config --libs) $(artsc-config --cflags) && _arts=yes

  fi
fi

if test "$_arts" = yes ; then
  def_arts='#define CONFIG_ARTS 1'
  _aomodules="arts $_aomodules"
  libs_mplayer="$libs_mplayer $(artsc-config --libs)"
  extra_cflags="$extra_cflags $(artsc-config --cflags)"
else
  _noaomodules="arts $_noaomodules"
fi
echores "$_arts"


echocheck "EsounD"
if test "$_esd" = auto ; then
  _esd=no
  if ( esd-config --version ) >> "$TMPLOG" 2>&1 ; then

cat > $TMPC << EOF
#include <esd.h>
int main(void) { int fd = esd_open_sound("test"); return fd; }
EOF
cc_check $(esd-config --libs) $(esd-config --cflags) && _esd=yes

  fi
fi
echores "$_esd"

if test "$_esd" = yes ; then
  def_esd='#define CONFIG_ESD 1'
  _aomodules="esd $_aomodules"
  libs_mplayer="$libs_mplayer $(esd-config --libs)"
  extra_cflags="$extra_cflags $(esd-config --cflags)"

  echocheck "esd_get_latency()"
  cat > $TMPC << EOF
#include <esd.h>
int main(void) { return esd_get_latency(0); }
EOF
  cc_check $(esd-config --libs) $(esd-config --cflags) && _esd_latency=yes && def_esd_latency='#define CONFIG_ESD_LATENCY 1'
  echores "$_esd_latency"
else
  def_esd='#undef CONFIG_ESD'
  def_esd_latency='#undef CONFIG_ESD_LATENCY'
  _noaomodules="esd $_noaomodules"
fi


echocheck "NAS"
if test "$_nas" = auto ; then
  cat > $TMPC << EOF
#include <audio/audiolib.h>
int main(void) { return 0; }
EOF
  _nas=no
  cc_check $_ld_lm -laudio -lXt && _nas=yes
fi
if test "$_nas" = yes ; then
  def_nas='#define CONFIG_NAS 1'
  libs_mplayer="$libs_mplayer -laudio -lXt"
  _aomodules="nas $_aomodules"
else
  _noaomodules="nas $_noaomodules"
  def_nas='#undef CONFIG_NAS'
fi
echores "$_nas"


echocheck "pulse"
if test "$_pulse" = auto ; then
  _pulse=no
  if $_pkg_config --exists 'libpulse >= 0.9' ; then

cat > $TMPC << EOF
#include <pulse/pulseaudio.h>
int main(void) { return 0; }
EOF
cc_check $($_pkg_config --libs --cflags libpulse) && _pulse=yes

  fi
fi
echores "$_pulse"

if test "$_pulse" = yes ; then
  def_pulse='#define CONFIG_PULSE 1'
  _aomodules="pulse $_aomodules"
  libs_mplayer="$libs_mplayer $($_pkg_config --libs libpulse)"
  extra_cflags="$extra_cflags $($_pkg_config --cflags libpulse)"
else
  def_pulse='#undef CONFIG_PULSE'
  _noaomodules="pulse $_noaomodules"
fi


echocheck "JACK"
if test "$_jack" = auto ; then
  _jack=yes

cat > $TMPC << EOF
#include <jack/jack.h>
int main(void) { jack_client_open("test", JackUseExactName, NULL); return 0; }
EOF
  if cc_check -ljack ; then
    libs_mplayer="$libs_mplayer -ljack"
  elif cc_check $($_pkg_config --libs --cflags --silence-errors jack) ; then
    libs_mplayer="$libs_mplayer $($_pkg_config --libs jack)"
    extra_cflags="$extra_cflags "$($_pkg_config --cflags jack)""
  else
    _jack=no
  fi
fi

if test "$_jack" = yes ; then
  def_jack='#define CONFIG_JACK 1'
  _aomodules="jack $_aomodules"
else
  _noaomodules="jack $_noaomodules"
fi
echores "$_jack"

echocheck "OpenAL"
if test "$_openal" = auto ; then
  _openal=no
cat > $TMPC << EOF
#ifdef OPENAL_AL_H
#include <OpenAL/al.h>
#else
#include <AL/al.h>
#endif
int main(void) {
  alSourceQueueBuffers(0, 0, 0);
//  alGetSourcei(0, AL_SAMPLE_OFFSET, 0);
  return 0;
}
EOF
  for I in "-lopenal" "-lopenal32" "-framework OpenAL" ; do
    cc_check $I && _openal=yes && break
    cc_check -DOPENAL_AL_H=1 $I && def_openal_h='#define OPENAL_AL_H 1' && _openal=yes && break
  done
  test "$_openal" = yes && libs_mplayer="$libs_mplayer $I"
fi
if test "$_openal" = yes ; then
  def_openal='#define CONFIG_OPENAL 1'
  _aomodules="openal $_aomodules"
else
  _noaomodules="openal $_noaomodules"
fi
echores "$_openal"

echocheck "ALSA audio"
if test "$_alloca" != yes ; then
  _alsa=no
  _res_comment="alloca missing"
fi
if test "$_alsa" != no ; then
  _alsa=no
  cat > $TMPC << EOF
#include <sys/time.h>
#include <sys/asoundlib.h>
#if !((SND_LIB_MAJOR == 0) && (SND_LIB_MINOR == 5))
#error "alsa version != 0.5.x"
#endif
int main(void) { return 0; }
EOF
  cc_check -lasound $_ld_dl $_ld_pthread && _alsaver='0.5.x'

  cat > $TMPC << EOF
#include <sys/time.h>
#include <sys/asoundlib.h>
#if !((SND_LIB_MAJOR == 0) && (SND_LIB_MINOR == 9))
#error "alsa version != 0.9.x"
#endif
int main(void) { return 0; }
EOF
  cc_check -lasound $_ld_dl $_ld_pthread && _alsaver='0.9.x-sys'
  cat > $TMPC << EOF
#include <sys/time.h>
#include <alsa/asoundlib.h>
#if !((SND_LIB_MAJOR == 0) && (SND_LIB_MINOR == 9))
#error "alsa version != 0.9.x"
#endif
int main(void) { return 0; }
EOF
  cc_check -lasound $_ld_dl $_ld_pthread && _alsaver='0.9.x-alsa'

  cat > $TMPC << EOF
#include <sys/time.h>
#include <sys/asoundlib.h>
#if !((SND_LIB_MAJOR == 1) && (SND_LIB_MINOR == 0))
#error "alsa version != 1.0.x"
#endif
int main(void) { return 0; }
EOF
  cc_check -lasound $_ld_dl $_ld_pthread && _alsaver='1.0.x-sys'
  cat > $TMPC << EOF
#include <sys/time.h>
#include <alsa/asoundlib.h>
#if !((SND_LIB_MAJOR == 1) && (SND_LIB_MINOR == 0))
#error "alsa version != 1.0.x"
#endif
int main(void) { return 0; }
EOF
  cc_check -lasound $_ld_dl $_ld_pthread && _alsaver='1.0.x-alsa'
fi
def_alsa='#undef CONFIG_ALSA'
def_alsa5='#undef CONFIG_ALSA5'
def_alsa9='#undef CONFIG_ALSA9'
def_alsa1x='#undef CONFIG_ALSA1X'
def_sys_asoundlib_h='#undef HAVE_SYS_ASOUNDLIB_H'
def_alsa_asoundlib_h='#undef HAVE_ALSA_ASOUNDLIB_H'
if test "$_alsaver" ; then
  _alsa=yes
  if test "$_alsaver" = '0.5.x' ; then
    _alsa5=yes
    _aomodules="alsa5 $_aomodules"
    def_alsa5='#define CONFIG_ALSA5 1'
    def_sys_asoundlib_h='#define HAVE_SYS_ASOUNDLIB_H 1'
    _res_comment="using alsa 0.5.x and sys/asoundlib.h"
  elif test "$_alsaver" = '0.9.x-sys' ; then
    _alsa9=yes
    _aomodules="alsa $_aomodules"
    def_alsa='#define CONFIG_ALSA 1'
    def_alsa9='#define CONFIG_ALSA9 1'
    def_sys_asoundlib_h='#define HAVE_SYS_ASOUNDLIB_H 1'
    _res_comment="using alsa 0.9.x and sys/asoundlib.h"
  elif test "$_alsaver" = '0.9.x-alsa' ; then
    _alsa9=yes
    _aomodules="alsa $_aomodules"
    def_alsa='#define CONFIG_ALSA 1'
    def_alsa9='#define CONFIG_ALSA9 1'
    def_alsa_asoundlib_h='#define HAVE_ALSA_ASOUNDLIB_H 1'
    _res_comment="using alsa 0.9.x and alsa/asoundlib.h"
  elif test "$_alsaver" = '1.0.x-sys' ; then
    _alsa1x=yes
    _aomodules="alsa $_aomodules"
    def_alsa='#define CONFIG_ALSA 1'
    def_alsa1x="#define CONFIG_ALSA1X 1"
    def_alsa_asoundlib_h='#define HAVE_SYS_ASOUNDLIB_H 1'
    _res_comment="using alsa 1.0.x and sys/asoundlib.h"
  elif test "$_alsaver" = '1.0.x-alsa' ; then
    _alsa1x=yes
    _aomodules="alsa $_aomodules"
    def_alsa='#define CONFIG_ALSA 1'
    def_alsa1x="#define CONFIG_ALSA1X 1"
    def_alsa_asoundlib_h='#define HAVE_ALSA_ASOUNDLIB_H 1'
    _res_comment="using alsa 1.0.x and alsa/asoundlib.h"
  else
    _alsa=no
    _res_comment="unknown version"
  fi
  extra_ldflags="$extra_ldflags -lasound $_ld_dl $_ld_pthread"
else
  _noaomodules="alsa $_noaomodules"
fi
echores "$_alsa"


echocheck "Sun audio"
if test "$_sunaudio" = auto ; then
  cat > $TMPC << EOF
#include <sys/types.h>
#include <sys/audioio.h>
int main(void) { audio_info_t info; AUDIO_INITINFO(&info); return 0; }
EOF
  _sunaudio=no
  cc_check && _sunaudio=yes
fi
if test "$_sunaudio" = yes ; then
  def_sunaudio='#define CONFIG_SUN_AUDIO 1'
  _aomodules="sun $_aomodules"
else
  def_sunaudio='#undef CONFIG_SUN_AUDIO'
  _noaomodules="sun $_noaomodules"
fi
echores "$_sunaudio"


def_mlib='#define CONFIG_MLIB 0'
if sunos; then
echocheck "Sun mediaLib"
if test "$_mlib" = auto ; then
  _mlib=no
  cat > $TMPC << EOF
#include <mlib.h>
int main(void) { mlib_VideoColorYUV2ABGR420(0,0,0,0,0,0,0,0,0); return 0; }
EOF
  cc_check -lmlib && _mlib=yes && def_mlib='#define CONFIG_MLIB 1'
fi
echores "$_mlib"
fi #if sunos


if darwin; then
echocheck "CoreAudio"
if test "$_coreaudio" = auto ; then
  cat > $TMPC <<EOF
#include <CoreAudio/CoreAudio.h>
#include <AudioToolbox/AudioToolbox.h>
#include <AudioUnit/AudioUnit.h>
int main(void) { return 0; }
EOF
  _coreaudio=no
  cc_check -framework CoreAudio -framework AudioUnit -framework AudioToolbox && _coreaudio=yes
fi
if test "$_coreaudio" = yes ; then
  libs_mplayer="$libs_mplayer -framework CoreAudio -framework AudioUnit -framework AudioToolbox"
  def_coreaudio='#define CONFIG_COREAUDIO 1'
  _aomodules="coreaudio $_aomodules"
else
  def_coreaudio='#undef CONFIG_COREAUDIO'
  _noaomodules="coreaudio $_noaomodules"
fi
echores $_coreaudio
fi #if darwin


if irix; then
echocheck "SGI audio"
if test "$_sgiaudio" = auto ; then
  # check for SGI audio
  cat > $TMPC << EOF
#include <dmedia/audio.h>
int main(void) { return 0; }
EOF
  _sgiaudio=no
  cc_check && _sgiaudio=yes
fi
if test "$_sgiaudio" = "yes" ; then
  def_sgiaudio='#define CONFIG_SGI_AUDIO 1'
  libs_mplayer="$libs_mplayer -laudio"
  _aomodules="sgi $_aomodules"
else
  def_sgiaudio='#undef CONFIG_SGI_AUDIO'
  _noaomodules="sgi $_noaomodules"
fi
echores "$_sgiaudio"
fi #if irix


if os2 ; then
echocheck "KAI (UNIAUD/DART)"
if test "$_kai" = auto; then
  cat > $TMPC << EOF
#include <os2.h>
#include <kai.h>
int main(void) { return 0; }
EOF
  _kai=no;
  cc_check -lkai && _kai=yes
fi
if test "$_kai" = yes ; then
  def_kai='#define CONFIG_KAI 1'
  libs_mplayer="$libs_mplayer -lkai"
  _aomodules="kai $_aomodules"
else
  def_kai='#undef CONFIG_KAI'
  _noaomodules="kai $_noaomodules"
fi
echores "$_kai"

echocheck "DART"
if test "$_dart" = auto; then
  cat > $TMPC << EOF
#include <os2.h>
#include <dart.h>
int main( void ) { return 0; }
EOF
  _dart=no;
  cc_check -ldart && _dart=yes
fi
if test "$_dart" = yes ; then
  def_dart='#define CONFIG_DART 1'
  libs_mplayer="$libs_mplayer -ldart"
  _aomodules="dart $_aomodules"
else
  def_dart='#undef CONFIG_DART'
  _noaomodules="dart $_noaomodules"
fi
echores "$_dart"
fi #if os2


# set default CD/DVD devices
if win32 || os2 ; then
  default_cdrom_device="D:"
elif darwin ; then
  default_cdrom_device="/dev/disk1"
elif dragonfly ; then
  default_cdrom_device="/dev/cd0"
elif freebsd ; then
  default_cdrom_device="/dev/acd0"
elif openbsd ; then
  default_cdrom_device="/dev/rcd0a"
elif sunos ; then
  default_cdrom_device="/vol/dev/aliases/cdrom0"
  # Modern Solaris versions use HAL instead of the vold daemon, the volfs
  # file system and the volfs service.
  test -r "/cdrom/cdrom0" && default_cdrom_device="/cdrom/cdrom0"
elif amigaos ; then
  default_cdrom_device="a1ide.device:2"
else
  default_cdrom_device="/dev/cdrom"
fi

if win32 || os2 || dragonfly || freebsd || openbsd || sunos || amigaos ; then
  default_dvd_device=$default_cdrom_device
elif darwin ; then
  default_dvd_device="/dev/rdiskN"
else
  default_dvd_device="/dev/dvd"
fi


echocheck "VCD support"
if test "$_vcd" = auto; then
  _vcd=no
  if linux || freebsd || netbsd || openbsd || dragonfly || bsdos || darwin || sunos || os2; then
    _vcd=yes
  elif mingw32; then
    cat > $TMPC << EOF
#include <ddk/ntddcdrm.h>
int main(void) { return 0; }
EOF
  cc_check && _vcd=yes
  fi
fi
if test "$_vcd" = yes; then
  _inputmodules="vcd $_inputmodules"
  def_vcd='#define CONFIG_VCD 1'
else
  def_vcd='#undef CONFIG_VCD'
  _noinputmodules="vcd $_noinputmodules"
  _res_comment="not supported on this OS"
fi
echores "$_vcd"



echocheck "dvdread"
if test "$_dvdread_internal" = auto && test ! -f "libdvdread4/dvd_reader.c" ; then
  _dvdread_internal=no
fi
if test "$_dvdread_internal" = auto ; then
  _dvdread_internal=no
  _dvdread=no
  if (linux || freebsd || netbsd || openbsd || dragonfly || sunos || hpux) \
     && (test "$_dvd" = yes || test "$_cdrom" = yes || test "$_cdio" = yes || \
         test "$_dvdio" = yes || test "$_bsdi_dvd" = yes) \
     || darwin || win32 || os2; then
    _dvdread_internal=yes
    _dvdread=yes
    extra_cflags="-Ilibdvdread4 $extra_cflags"
  fi
elif test "$_dvdread" = auto ; then
  _dvdread=no
  if test "$_dl" = yes; then
    cat > $TMPC << EOF
#include <inttypes.h>
#include <dvdread/dvd_reader.h>
#include <dvdread/ifo_types.h>
#include <dvdread/ifo_read.h>
#include <dvdread/nav_read.h>
int main(void) { return 0; }
EOF
    _dvdreadcflags=$($_dvdreadconfig --cflags)
    _dvdreadlibs=$($_dvdreadconfig --libs)
    if cc_check -D_LARGEFILE_SOURCE -D_FILE_OFFSET_BITS=64 -D_LARGEFILE64_SOURCE \
      $_dvdreadcflags $_dvdreadlibs $_ld_dl ; then
      _dvdread=yes
      extra_cflags="$extra_cflags $_dvdreadcflags"
      extra_ldflags="$extra_ldflags $_dvdreadlibs"
      _res_comment="external"
    fi
  fi
fi

if test "$_dvdread_internal" = yes; then
  def_dvdread='#define CONFIG_DVDREAD 1'
  _inputmodules="dvdread(internal) $_inputmodules"
  _largefiles=yes
  _res_comment="internal"
elif test "$_dvdread" = yes; then
  def_dvdread='#define CONFIG_DVDREAD 1'
  _largefiles=yes
  extra_ldflags="$extra_ldflags -ldvdread"
  _inputmodules="dvdread(external) $_inputmodules"
  _res_comment="external"
else
  def_dvdread='#undef CONFIG_DVDREAD'
  _noinputmodules="dvdread $_noinputmodules"
fi
echores "$_dvdread"


echocheck "internal libdvdcss"
if test "$_libdvdcss_internal" = auto ; then
  _libdvdcss_internal=no
  test "$_dvdread_internal" = yes && _libdvdcss_internal=yes
  hpux && test "$_hpux_scsi_h" = no && _libdvdcss_internal=no
fi
if test "$_libdvdcss_internal" = yes ; then
  if linux || netbsd || openbsd || bsdos ; then
    def_dvd_linux='#define HAVE_LINUX_DVD_STRUCT 1'
    openbsd && def_dvd_openbsd='#define HAVE_OPENBSD_DVD_STRUCT 1'
  elif freebsd || dragonfly ; then
    def_dvd_bsd='#define HAVE_BSD_DVD_STRUCT 1'
  elif darwin ; then
    def_dvd_darwin='#define DARWIN_DVD_IOCTL'
    extra_ldflags="$extra_ldflags -framework IOKit -framework Carbon"
  elif cygwin ; then
    cflags_libdvdcss="-DSYS_CYGWIN -DWIN32"
  elif beos ; then
    cflags_libdvdcss="-DSYS_BEOS"
  elif os2 ; then
    cflags_libdvdcss="-DSYS_OS2"
  fi
  cflags_libdvdcss_dvdread="-Ilibdvdcss"
  def_dvdcss="#define HAVE_DVDCSS_DVDCSS_H 1"
  _inputmodules="libdvdcss(internal) $_inputmodules"
  _largefiles=yes
else
  _noinputmodules="libdvdcss(internal) $_noinputmodules"
fi
echores "$_libdvdcss_internal"


echocheck "cdparanoia"
if test "$_cdparanoia" = auto ; then
    cat > $TMPC <<EOF
#include <cdda_interface.h>
#include <cdda_paranoia.h>
// This need a better test. How ?
int main(void) { void *test = cdda_verbose_set; return test == (void *)1; }
EOF
    _cdparanoia=no
    for _inc_tmp in "" "-I/usr/include/cdda" "-I/usr/local/include/cdda" ; do
      cc_check $_inc_tmp -lcdda_interface -lcdda_paranoia $_ld_lm && \
        _cdparanoia=yes && extra_cflags="$extra_cflags $_inc_tmp" && break
    done
fi
if test "$_cdparanoia" = yes ; then
    _cdda='yes'
    extra_ldflags="$extra_ldflags -lcdda_interface -lcdda_paranoia"
    openbsd && extra_ldflags="$extra_ldflags -lutil"
fi
echores "$_cdparanoia"


echocheck "libcdio"
if test "$_libcdio" = auto && test "$_cdparanoia" = no ; then
        cat > $TMPC << EOF
#include <stdio.h>
#include <cdio/version.h>
#include <cdio/cdda.h>
#include <cdio/paranoia.h>
int main(void) {
    void *test = cdda_verbose_set;
    printf("%s\n", CDIO_VERSION);
    return test == (void *)1;
}
EOF
        _libcdio=no
    for _ld_tmp in "" "-lwinmm" ; do
        _ld_tmp="-lcdio_cdda -lcdio -lcdio_paranoia $_ld_tmp"
        cc_check $_ld_tmp $_ld_lm \
          && _libcdio=yes && extra_ldflags="$extra_ldflags $_ld_tmp" && break
    done
    if test "$_libcdio" = no && $_pkg_config --exists libcdio_paranoia ; then
      _inc_tmp=$($_pkg_config --cflags libcdio_paranoia)
      _ld_tmp=$($_pkg_config --libs libcdio_paranoia)
      cc_check $_inc_tmp $_ld_tmp $_ld_lm && _libcdio=yes \
        && extra_ldflags="$extra_ldflags $_ld_tmp" && extra_cflags="$extra_cflags $_inc_tmp"
    fi
fi
if test "$_libcdio" = yes && test "$_cdparanoia" = no ; then
    _cdda='yes'
    def_libcdio='#define CONFIG_LIBCDIO 1'
    def_havelibcdio='yes'
else
    if test "$_cdparanoia" = yes ; then
       _res_comment="using cdparanoia"
    fi
    def_libcdio='#undef CONFIG_LIBCDIO'
    def_havelibcdio='no'
fi
echores "$_libcdio"

if test "$_cdda" = yes ; then
    test $_cddb = auto && test $_network = yes && _cddb=yes
    def_cdparanoia='#define CONFIG_CDDA 1'
    _inputmodules="cdda $_inputmodules"
else
    def_cdparanoia='#undef CONFIG_CDDA'
    _noinputmodules="cdda $_noinputmodules"
fi

if test "$_cddb" = yes ; then
    def_cddb='#define CONFIG_CDDB 1'
    _inputmodules="cddb $_inputmodules"
else
    _cddb=no
    def_cddb='#undef CONFIG_CDDB'
    _noinputmodules="cddb $_noinputmodules"
fi

echocheck "bitmap font support"
if test "$_bitmap_font" = yes ; then
  def_bitmap_font="#define CONFIG_BITMAP_FONT 1"
else
  def_bitmap_font="#undef CONFIG_BITMAP_FONT"
fi
echores "$_bitmap_font"


echocheck "freetype >= 2.0.9"

# freetype depends on iconv
if test "$_iconv" = no ; then
    _freetype=no
    _res_comment="iconv support needed"
fi

if test "$_freetype" = auto ; then
    if ( $_freetypeconfig --version ) >/dev/null 2>&1 ; then
        cat > $TMPC << EOF
#include <stdio.h>
#include <ft2build.h>
#include FT_FREETYPE_H
#if ((FREETYPE_MAJOR < 2) || ((FREETYPE_MINOR == 0) && (FREETYPE_PATCH < 9)))
#error "Need FreeType 2.0.9 or newer"
#endif
int main(void) {
    FT_Library library;
    FT_Int major=-1,minor=-1,patch=-1;
    int err=FT_Init_FreeType(&library);
    return 0;
}
EOF
        _freetype=no
        cc_check $($_freetypeconfig --cflags) $($_freetypeconfig --libs) && _freetype=yes
    else
        _freetype=no
    fi
fi
if test "$_freetype" = yes ; then
    def_freetype='#define CONFIG_FREETYPE 1'
    extra_cflags="$extra_cflags $($_freetypeconfig --cflags)"
    extra_ldflags="$extra_ldflags $($_freetypeconfig --libs)"
else
    def_freetype='#undef CONFIG_FREETYPE'
fi
echores "$_freetype"

if test "$_freetype" = no ; then
    _fontconfig=no
    _res_comment="FreeType support needed"
fi
echocheck "fontconfig"
if test "$_fontconfig" = auto ; then
        cat > $TMPC << EOF
#include <stdio.h>
#include <stdlib.h>
#include <fontconfig/fontconfig.h>
#if FC_VERSION < 20402
#error At least version 2.4.2 of fontconfig required
#endif
int main(void) {
    int err = FcInit();
    if (err == FcFalse) {
        printf("Couldn't initialize fontconfig lib\n");
        exit(err);
    }
    return 0;
}
EOF
  _fontconfig=no
  for _ld_tmp in "" "-lexpat -lfreetype" "-lexpat -lfreetype -lz" "-lexpat -lfreetype -lz -liconv" ; do
    _ld_tmp="-lfontconfig $_ld_tmp"
    cc_check $_ld_tmp && _fontconfig=yes && extra_ldflags="$extra_ldflags $_ld_tmp" && break
  done
  if test "$_fontconfig" = no && $_pkg_config --exists fontconfig ; then
    _inc_tmp=$($_pkg_config --cflags fontconfig)
    _ld_tmp=$($_pkg_config --libs fontconfig)
    cc_check $_inc_tmp $_ld_tmp && _fontconfig=yes \
      && extra_ldflags="$extra_ldflags $_ld_tmp" && extra_cflags="$extra_cflags $_inc_tmp"
  fi
fi
if test "$_fontconfig" = yes ; then
    def_fontconfig='#define CONFIG_FONTCONFIG 1'
else
    def_fontconfig='#undef CONFIG_FONTCONFIG'
fi
echores "$_fontconfig"


echocheck "SSA/ASS support"
if test "$_ass" = auto -o "$_ass" = yes ; then
        if $_pkg_config libass; then
                _ass=yes
                def_ass='#define CONFIG_ASS 1'
                extra_ldflags="$extra_ldflags $($_pkg_config --libs libass)"
                extra_cflags="$extra_cflags $($_pkg_config --cflags libass)"
        else
                _ass=no
                def_ass='#undef CONFIG_ASS'
        fi
else
    def_ass='#undef CONFIG_ASS'
fi
echores "$_ass"


echocheck "fribidi with charsets"
_inc_tmp=""
_ld_tmp=""
if test "$_fribidi" = auto ; then
    cat > $TMPC << EOF
#include <stdio.h>
#include <stdlib.h>
/* workaround for fribidi 0.10.4 and below */
#define FRIBIDI_CHARSET_UTF8 FRIBIDI_CHAR_SET_UTF8
#include <fribidi/fribidi.h>
int main(void) {
    if (fribidi_parse_charset("UTF-8") != FRIBIDI_CHAR_SET_UTF8) {
       printf("Fribidi headers are not consistents with the library!\n");
       exit(1);
    }
    return 0;
}
EOF
    _fribidi=no
    _inc_tmp=""
    _ld_tmp="-lfribidi"
    cc_check $_inc_tmp $_ld_tmp && _fribidi=yes
    if $_fribidiconfig --version > /dev/null 2>&1 &&
       test "$_fribidi" = no ; then
        _inc_tmp="$($_fribidiconfig --cflags)"
        _ld_tmp="$($_fribidiconfig --libs)"
        cc_check $_inc_tmp $_ld_tmp && _fribidi=yes
    fi
fi
if test "$_fribidi" = yes ; then
    def_fribidi='#define CONFIG_FRIBIDI 1'
    extra_cflags="$extra_cflags $_inc_tmp"
    extra_ldflags="$extra_ldflags $_ld_tmp"
else
    def_fribidi='#undef CONFIG_FRIBIDI'
fi
echores "$_fribidi"


echocheck "ENCA"
if test "$_enca" = auto ; then
    cat > $TMPC << EOF
#include <sys/types.h>
#include <enca.h>
int main(void) {
    const char **langs;
    size_t langcnt;
    langs = enca_get_languages(&langcnt);
    return 0;
}
EOF
    _enca=no
    cc_check -lenca $_ld_lm && _enca=yes
fi
    if test "$_enca" = yes ; then
        def_enca='#define CONFIG_ENCA 1'
        extra_ldflags="$extra_ldflags -lenca"
    else
        def_enca='#undef CONFIG_ENCA'
    fi
echores "$_enca"


echocheck "zlib"
cat > $TMPC << EOF
#include <zlib.h>
int main(void) { (void) inflate(0, Z_NO_FLUSH); return 0; }
EOF
_zlib=no
cc_check -lz && _zlib=yes
if test "$_zlib" = yes ; then
  def_zlib='#define CONFIG_ZLIB 1'
  extra_ldflags="$extra_ldflags -lz"
else
  def_zlib='#define CONFIG_ZLIB 0'
fi
echores "$_zlib"


echocheck "bzlib"
bzlib=no
def_bzlib='#define CONFIG_BZLIB 0'
cat > $TMPC << EOF
#include <bzlib.h>
int main(void) { BZ2_bzlibVersion(); return 0; }
EOF
cc_check -lbz2 && bzlib=yes
if test "$bzlib" = yes ; then
  def_bzlib='#define CONFIG_BZLIB 1'
  extra_ldflags="$extra_ldflags -lbz2"
fi
echores "$bzlib"


echocheck "RTC"
if test "$_rtc" = auto ; then
  cat > $TMPC << EOF
#include <sys/ioctl.h>
#ifdef __linux__
#include <linux/rtc.h>
#else
#include <rtc.h>
#define RTC_PIE_ON RTCIO_PIE_ON
#endif
int main(void) { return RTC_PIE_ON; }
EOF
  _rtc=no
  cc_check && _rtc=yes
  ppc && _rtc=no
fi
if test "$_rtc" = yes ; then
  def_rtc='#define HAVE_RTC 1'
else
  def_rtc='#undef HAVE_RTC'
fi
echores "$_rtc"


echocheck "liblzo2 support"
if test "$_liblzo" = auto ; then
  _liblzo=no
  cat > $TMPC << EOF
#include <lzo/lzo1x.h>
int main(void) { lzo_init();return 0; }
EOF
  cc_check -llzo2 && _liblzo=yes
fi
if test "$_liblzo" = yes ; then
  def_liblzo='#define CONFIG_LIBLZO 1'
  extra_ldflags="$extra_ldflags -llzo2"
  _codecmodules="liblzo $_codecmodules"
else
  def_liblzo='#undef CONFIG_LIBLZO'
  _nocodecmodules="liblzo $_nocodecmodules"
fi
echores "$_liblzo"


echocheck "mad support"
if test "$_mad" = auto ; then
  _mad=no
  cat > $TMPC << EOF
#include <mad.h>
int main(void) { return 0; }
EOF
  cc_check -lmad && _mad=yes
fi
if test "$_mad" = yes ; then
  def_mad='#define CONFIG_LIBMAD 1'
  extra_ldflags="$extra_ldflags -lmad"
  _codecmodules="libmad $_codecmodules"
else
  def_mad='#undef CONFIG_LIBMAD'
  _nocodecmodules="libmad $_nocodecmodules"
fi
echores "$_mad"

echocheck "Twolame"
if test "$_twolame" = auto ; then
  cat > $TMPC <<EOF
#include <twolame.h>
int main(void) { twolame_init(); return 0; }
EOF
  _twolame=no
  cc_check -ltwolame $_ld_lm && _twolame=yes
fi
if test "$_twolame" = yes ; then
  def_twolame='#define CONFIG_TWOLAME 1'
  libs_mencoder="$libs_mencoder -ltwolame"
  _codecmodules="twolame $_codecmodules"
else
  def_twolame='#undef CONFIG_TWOLAME'
  _nocodecmodules="twolame $_nocodecmodules"
fi
echores "$_twolame"

echocheck "Toolame"
if test "$_toolame" = auto ; then
  _toolame=no
if test "$_twolame" = yes ; then
  _res_comment="disabled by twolame"
else
  cat > $TMPC <<EOF
#include <toolame.h>
int main(void) { toolame_init(); return 0; }
EOF
  cc_check -ltoolame $_ld_lm && _toolame=yes
fi
fi
if test "$_toolame" = yes ; then
  def_toolame='#define CONFIG_TOOLAME 1'
  libs_mencoder="$libs_mencoder -ltoolame"
  _codecmodules="toolame $_codecmodules"
else
  def_toolame='#undef CONFIG_TOOLAME'
  _nocodecmodules="toolame $_nocodecmodules"
fi
if test "$_toolamedir" ; then
  _res_comment="using $_toolamedir"
fi
echores "$_toolame"

echocheck "OggVorbis support"
if test "$_tremor_internal" = yes; then
  _libvorbis=no
elif test "$_tremor" = auto; then
  _tremor=no
  cat > $TMPC << EOF
#include <tremor/ivorbiscodec.h>
int main(void) { vorbis_packet_blocksize(0,0); return 0; }
EOF
  cc_check -logg -lvorbisidec $_ld_lm && _tremor=yes && _libvorbis=no
fi
if test "$_libvorbis" = auto; then
  _libvorbis=no
  cat > $TMPC << EOF
#include <vorbis/codec.h>
int main(void) { vorbis_packet_blocksize(0,0); return 0; }
EOF
  cc_check -lvorbis -logg $_ld_lm && _libvorbis=yes
fi
if test "$_tremor_internal" = yes ; then
  _vorbis=yes
  def_vorbis='#define CONFIG_OGGVORBIS 1'
  def_tremor='#define CONFIG_TREMOR 1'
  _codecmodules="tremor(internal) $_codecmodules"
  _res_comment="internal Tremor"
  if test "$_tremor_low" = yes ; then
    cflags_tremor_low="-D_LOW_ACCURACY_"
    _res_comment="internal low accuracy Tremor"
  fi
elif test "$_tremor" = yes ; then
  _vorbis=yes
  def_vorbis='#define CONFIG_OGGVORBIS 1'
  def_tremor='#define CONFIG_TREMOR 1'
  _codecmodules="tremor(external) $_codecmodules"
  _res_comment="external Tremor"
  extra_ldflags="$extra_ldflags -logg -lvorbisidec"
elif test "$_libvorbis" = yes ; then
  _vorbis=yes
  def_vorbis='#define CONFIG_OGGVORBIS 1'
  _codecmodules="libvorbis $_codecmodules"
  _res_comment="libvorbis"
  extra_ldflags="$extra_ldflags -lvorbis -logg"
else
  _vorbis=no
  _nocodecmodules="libvorbis $_nocodecmodules"
fi
echores "$_vorbis"

echocheck "libspeex (version >= 1.1 required)"
if test "$_speex" = auto ; then
  _speex=no
  cat > $TMPC << EOF
#include <speex/speex.h>
int main(void) { SpeexBits bits; void *dec; speex_decode_int(dec, &bits, dec); return 0; }
EOF
  cc_check -lspeex $_ld_lm && _speex=yes
fi
if test "$_speex" = yes ; then
  def_speex='#define CONFIG_SPEEX 1'
  extra_ldflags="$extra_ldflags -lspeex"
  _codecmodules="speex $_codecmodules"
else
  def_speex='#undef CONFIG_SPEEX'
  _nocodecmodules="speex $_nocodecmodules"
fi
echores "$_speex"

echocheck "OggTheora support"
if test "$_theora" = auto ; then
  _theora=no
    cat > $TMPC << EOF
#include <theora/theora.h>
#include <string.h>
int main(void) {
  /* Theora is in flux, make sure that all interface routines and datatypes
   * exist and work the way we expect it, so we don't break MPlayer. */
  ogg_packet op;
  theora_comment tc;
  theora_info inf;
  theora_state st;
  yuv_buffer yuv;
  int r;
  double t;

  theora_info_init(&inf);
  theora_comment_init(&tc);

  return 0;

  /* we don't want to execute this kind of nonsense; just for making sure
   * that compilation works... */
  memset(&op, 0, sizeof(op));
  r = theora_decode_header(&inf, &tc, &op);
  r = theora_decode_init(&st, &inf);
  t = theora_granule_time(&st, op.granulepos);
  r = theora_decode_packetin(&st, &op);
  r = theora_decode_YUVout(&st, &yuv);
  theora_clear(&st);

  return 0;
}
EOF
  _ld_theora=$($_pkg_config --silence-errors --libs theora)
  _inc_theora=$($_pkg_config --silence-errors --cflags theora)
  cc_check $_inc_theora $_ld_theora && extra_ldflags="$extra_ldflags $_ld_theora" &&
    extra_cflags="$extra_cflags $_inc_theora" && _theora=yes
  if test _theora = no; then
    _ld_theora="-ltheora -logg"
    cc_check $_ld_theora && extra_ldflags="$extra_ldflags $_ld_theora" && _theora=yes
  fi
  if test "$_theora" = no && test "$_tremor_internal" = yes; then
    _ld_theora=$($_pkg_config --silence-errors --libs theora)
    _inc_theora=$($_pkg_config --silence-errors --cflags theora)
    cc_check tremor/bitwise.c $_inc_theora $_ld_theora &&
      extra_ldflags="$extra_ldflags $_ld_theora" &&
      extra_cflags="$extra_cflags $_inc_theora" && _theora=yes
    if test _theora = no; then
      _ld_theora="-ltheora -logg"
      cc_check tremor/bitwise.c $_ld_theora &&
        extra_ldflags="$extra_ldflags $_ld_theora" && _theora=yes
    fi
  fi
fi
if test "$_theora" = yes ; then
  def_theora='#define CONFIG_OGGTHEORA 1'
  _codecmodules="libtheora $_codecmodules"
  # when --enable-theora is forced, we'd better provide a probably sane
  # $_ld_theora than nothing
  test -z "$_ld_theora" && extra_ldflags="$extra_ldflags -ltheora -logg"
else
  def_theora='#undef CONFIG_OGGTHEORA'
  _nocodecmodules="libtheora $_nocodecmodules"
fi
echores "$_theora"

echocheck "internal mp3lib support"
if test "$_mp3lib" = auto ; then
  test "$cc_vendor" = intel && test "$_cc_major" -le 10 -o "$_cc_major" -eq 11 -a "$_cc_minor" -eq 0 && _mp3lib=no || _mp3lib=yes
fi
if test "$_mp3lib" = yes ; then
  def_mp3lib='#define CONFIG_MP3LIB 1'
  _codecmodules="mp3lib(internal) $_codecmodules"
else
  def_mp3lib='#undef CONFIG_MP3LIB'
  _nocodecmodules="mp3lib(internal) $_nocodecmodules"
fi
echores "$_mp3lib"

echocheck "liba52 support"
if test "$_liba52_internal" = auto ; then
  test "$cc_vendor" = intel && test "$_cc_major" -le 10 -o "$_cc_major" -eq 11 -a "$_cc_minor" -eq 0 && _liba52_internal=no || _liba52_internal=yes
fi
def_liba52='#undef CONFIG_LIBA52'
def_liba52_internal="#undef CONFIG_LIBA52_INTERNAL"
if test "$_liba52_internal" = yes ; then
  _liba52=yes
  def_liba52_internal="#define CONFIG_LIBA52_INTERNAL 1"
  _res_comment="internal"
elif test "$_liba52_internal" = no && test "$_liba52" = auto ; then
  _liba52=no
  cat > $TMPC << EOF
#include <inttypes.h>
#include <a52dec/a52.h>
int main(void) { a52_state_t *testHand; testHand=a52_init(0); return 0; }
EOF
  cc_check -la52 && _liba52=yes && _res_comment="external" && extra_ldflags="$extra_ldflags -la52"
fi
if test "$_liba52" = yes ; then
  def_liba52='#define CONFIG_LIBA52 1'
  _codecmodules="liba52($_res_comment) $_codecmodules"
else
  _nocodecmodules="liba52 $_nocodecmodules"
fi
echores "$_liba52"

echocheck "internal libmpeg2 support"
if test "$_libmpeg2" = auto ; then
  _libmpeg2=yes
  if alpha && test cc_vendor=gnu; then
    case $cc_version in
      2*|3.0*|3.1*) # cannot compile MVI instructions
        _libmpeg2=no
        _res_comment="broken gcc"
        ;;
    esac
  fi
fi
if test "$_libmpeg2" = yes ; then
  def_libmpeg2='#define CONFIG_LIBMPEG2 1'
  _codecmodules="libmpeg2(internal) $_codecmodules"
else
  def_libmpeg2='#undef CONFIG_LIBMPEG2'
  _nocodecmodules="libmpeg2(internal) $_nocodecmodules"
fi
echores "$_libmpeg2"

echocheck "libdca support"
if test "$_libdca" = auto ; then
  _libdca=no
  cat > $TMPC << EOF
#include <inttypes.h>
#include <dts.h>
int main(void) { dts_init(0); return 0; }
EOF
  for _ld_dca in -ldca -ldts ; do
    cc_check $_ld_dca $_ld_lm && extra_ldflags="$extra_ldflags $_ld_dca" \
      && _libdca=yes && break
  done
fi
if test "$_libdca" = yes ; then
  def_libdca='#define CONFIG_LIBDCA 1'
  _codecmodules="libdca $_codecmodules"
else
  def_libdca='#undef CONFIG_LIBDCA'
  _nocodecmodules="libdca $_nocodecmodules"
fi
echores "$_libdca"

echocheck "libmpcdec (musepack, version >= 1.2.1 required)"
if test "$_musepack" = auto ; then
  _musepack=no
  cat > $TMPC << EOF
#include <stddef.h>
#include <mpcdec/mpcdec.h>
int main(void) {
  mpc_streaminfo info;
  mpc_decoder decoder;
  mpc_decoder_set_streaminfo(&decoder, &info);
  mpc_decoder_decode_frame(&decoder, NULL, 0, NULL);
  return 0;
}
EOF
  cc_check -lmpcdec $_ld_lm && _musepack=yes
fi
if test "$_musepack" = yes ; then
  def_musepack='#define CONFIG_MUSEPACK 1'
  extra_ldflags="$extra_ldflags -lmpcdec"
  _codecmodules="musepack $_codecmodules"
else
  def_musepack='#undef CONFIG_MUSEPACK'
  _nocodecmodules="musepack $_nocodecmodules"
fi
echores "$_musepack"


echocheck "FAAC support"
if test "$_faac" = auto ; then
  cat > $TMPC <<EOF
#include <inttypes.h>
#include <faac.h>
int main(void) { unsigned long x, y; faacEncOpen(48000, 2, &x, &y); return 0; }
EOF
  _faac=no
  for _ld_faac in "-lfaac" "-lfaac -lmp4v2 -lstdc++" ; do
    cc_check -O2 $_ld_faac $_ld_lm && libs_mencoder="$libs_mencoder $_ld_faac" && _faac=yes && break
  done
fi
if test "$_faac" = yes ; then
  def_faac="#define CONFIG_FAAC 1"
  _codecmodules="faac $_codecmodules"
else
  def_faac="#undef CONFIG_FAAC"
  _nocodecmodules="faac $_nocodecmodules"
fi
echores "$_faac"


echocheck "FAAD2 support"
if test "$_faad_internal" = auto ; then
  if x86_32 && test cc_vendor=gnu; then
    case $cc_version in
      3.1*|3.2) # ICE/insn with these versions
        _faad_internal=no
        _res_comment="broken gcc"
        ;;
      *)
        _faad=yes
        _faad_internal=yes
        ;;
    esac
  else
    _faad=yes
    _faad_internal=yes
  fi
fi
if test "$_faad" = auto ; then
  cat > $TMPC << EOF
#include <faad.h>
#ifndef FAAD_MIN_STREAMSIZE
#error Too old version
#endif
int main(void) { faacDecHandle testhand; faacDecFrameInfo testinfo;
    testhand = faacDecOpen(); faacDecInit(0, 0, 0, 0, 0); return 0; }
EOF
  cc_check -lfaad $_ld_lm && _faad=yes
fi

def_faad='#undef CONFIG_FAAD'
def_faad_internal="#undef CONFIG_FAAD_INTERNAL"
if test "$_faad_internal" = yes ; then
  def_faad_internal="#define CONFIG_FAAD_INTERNAL 1"
  _res_comment="internal floating-point"
  if test "$_faad_fixed" = yes ; then
    # The FIXED_POINT implementation of FAAD2 improves performance
    # on some platforms, especially for SBR files.
    cflags_faad_fixed="-DFIXED_POINT"
    _res_comment="internal fixed-point"
  fi
elif test "$_faad" = yes ; then
  extra_ldflags="$extra_ldflags -lfaad"
fi

if test "$_faad" = yes ; then
  def_faad='#define CONFIG_FAAD 1'
  if test "$_faad_internal" = yes ; then
    _codecmodules="faad2(internal) $_codecmodules"
  else
    _codecmodules="faad2 $_codecmodules"
  fi
else
  _faad=no
  _nocodecmodules="faad2 $_nocodecmodules"
fi
echores "$_faad"


echocheck "LADSPA plugin support"
if test "$_ladspa" = auto ; then
  cat > $TMPC <<EOF
#include <stdio.h>
#include <ladspa.h>
int main(void) {
const LADSPA_Descriptor *ld = NULL;
return 0;
}
EOF
  _ladspa=no
  cc_check && _ladspa=yes
fi
if test "$_ladspa" = yes; then
  def_ladspa="#define CONFIG_LADSPA 1"
else
  def_ladspa="#undef CONFIG_LADSPA"
fi
echores "$_ladspa"


echocheck "libbs2b audio filter support"
if test "$_libbs2b" = auto ; then
  cat > $TMPC <<EOF
#include <bs2b.h>
#if BS2B_VERSION_MAJOR < 3
#error Please use libbs2b >= 3.0.0, older versions are not supported.
#endif
int main(void) {
    t_bs2bdp filter;
    filter=bs2b_open();
    bs2b_close(filter);
    return 0;
}
EOF
  _libbs2b=no
  if $_pkg_config --exists libbs2b ; then
    _inc_tmp=$($_pkg_config --cflags libbs2b)
    _ld_tmp=$($_pkg_config --libs libbs2b)
    cc_check $_inc_tmp $_ld_tmp && extra_ldflags="$extra_ldflags $_ld_tmp" &&
      extra_cflags="$extra_cflags $_inc_tmp" && _libbs2b=yes
  else
    for _inc_tmp in "" -I/usr/include/bs2b -I/usr/local/include \
        -I/usr/local/include/bs2b ; do
      if cc_check $_inc_tmp $_ld_lm -lbs2b ; then
        extra_ldflags="$extra_ldflags -lbs2b"
        extra_cflags="$extra_cflags $_inc_tmp"
        _libbs2b=yes
        break
      fi
    done
  fi
fi
def_libbs2b="#undef CONFIG_LIBBS2B"
test "$_libbs2b" = yes && def_libbs2b="#define CONFIG_LIBBS2B 1"
echores "$_libbs2b"


if test -z "$_codecsdir" ; then
  for dir in "$_libdir/codecs" "$_libdir/win32" /usr/local/lib/codecs \
             /usr/lib/codecs /usr/local/lib/win32 /usr/lib/win32 ; do
    if test -d "$dir" ; then
      _codecsdir="$dir"
      break;
    fi;
  done
fi
# Fall back on default directory.
if test -z "$_codecsdir" ; then
  _codecsdir="$_libdir/codecs"
  mingw32 && _codecsdir="codecs"
  os2 && _codecsdir="codecs"
fi


echocheck "Win32 codecs"
if test "$_win32dll" = auto ; then
  _win32dll=no
  if x86_32 && ! qnx; then
    _win32dll=yes
  fi
fi
if test "$_win32dll" = yes ; then
  def_win32dll='#define CONFIG_WIN32DLL 1'
  test -z "$_win32codecsdir" && _win32codecsdir=$_codecsdir
  _res_comment="using $_win32codecsdir"
  if ! win32 ; then
    def_win32_loader='#define WIN32_LOADER 1'
    _win32_emulation=yes
  else
    extra_ldflags="$extra_ldflags -ladvapi32 -lole32"
    _res_comment="using native windows"
  fi
  _codecmodules="win32 $_codecmodules"
else
  def_win32dll='#undef CONFIG_WIN32DLL'
  def_win32_loader='#undef WIN32_LOADER'
  _nocodecmodules="win32 $_nocodecmodules"
fi
echores "$_win32dll"


echocheck "XAnim codecs"
if test "$_xanim" = auto ; then
  _xanim=no
  _res_comment="dynamic loader support needed"
  if test "$_dl" = yes ; then
    _xanim=yes
  fi
fi
if test "$_xanim" = yes ; then
  test -z "$_xanimcodecsdir" && _xanimcodecsdir=$_codecsdir
  def_xanim='#define CONFIG_XANIM 1'
  def_xanim_path="#define XACODEC_PATH \"$_xanimcodecsdir\""
  _codecmodules="xanim $_codecmodules"
  _res_comment="using $_xanimcodecsdir"
else
  def_xanim='#undef CONFIG_XANIM'
  def_xanim_path='#undef XACODEC_PATH'
  _nocodecmodules="xanim $_nocodecmodules"
fi
echores "$_xanim"


echocheck "RealPlayer codecs"
if test "$_real" = auto ; then
  _real=no
  _res_comment="dynamic loader support needed"
  if test "$_dl" = yes || test "$_win32dll" = yes &&
     (linux || freebsd || netbsd || openbsd || dragonfly || darwin || win32 || os2) ; then
    _real=yes
  fi
fi
if test "$_real" = yes ; then
  test -z "$_realcodecsdir" && _realcodecsdir="$_codecsdir"
  def_real='#define CONFIG_REALCODECS 1'
  def_real_path="#define REALCODEC_PATH \"$_realcodecsdir\""
  _codecmodules="real $_codecmodules"
  _res_comment="using $_realcodecsdir"
else
  def_real='#undef CONFIG_REALCODECS'
  def_real_path="#undef REALCODEC_PATH"
  _nocodecmodules="real $_nocodecmodules"
fi
echores "$_real"


echocheck "QuickTime codecs"
_qtx_emulation=no
def_qtx_win32='#undef CONFIG_QTX_CODECS_WIN32'
if test "$_qtx" = auto ; then
  test "$_win32dll" = yes || test "$quicktime" = yes && _qtx=yes
fi
if test "$_qtx" = yes ; then
    def_qtx='#define CONFIG_QTX_CODECS 1'
    win32 && _qtx_codecs_win32=yes && def_qtx_win32='#define CONFIG_QTX_CODECS_WIN32 1'
    _codecmodules="qtx $_codecmodules"
    darwin || win32 || _qtx_emulation=yes
else
    def_qtx='#undef CONFIG_QTX_CODECS'
    _nocodecmodules="qtx $_nocodecmodules"
fi
echores "$_qtx"

echocheck "Nemesi Streaming Media libraries"
if test "$_nemesi" = auto  && test "$_network" = yes ; then
    _nemesi=no
    if $_pkg_config libnemesi --atleast-version=0.6.3 ; then
        extra_cflags="$extra_cflags $($_pkg_config --cflags libnemesi)"
        extra_ldflags="$extra_ldflags $($_pkg_config --libs libnemesi)"
        _nemesi=yes
    fi
fi
if test "$_nemesi" = yes; then
    _native_rtsp=no
    def_nemesi='#define CONFIG_LIBNEMESI 1'
    _inputmodules="nemesi $_inputmodules"
else
    _native_rtsp="$_network"
    _nemesi=no
    def_nemesi='#undef CONFIG_LIBNEMESI'
    _noinputmodules="nemesi $_noinputmodules"
fi
echores "$_nemesi"

echocheck "LIVE555 Streaming Media libraries"
if test "$_live" = auto  && test "$_network" = yes ; then
  cat > $TMPCPP << EOF
#include <liveMedia.hh>
#if (LIVEMEDIA_LIBRARY_VERSION_INT < 1141257600)
#error Please upgrade to version 2006.03.03 or later of the "LIVE555 Streaming Media" libraries - available from <www.live555.com/liveMedia/>
#endif
int main(void) { return 0; }
EOF

  _live=no
  for I in $extra_cflags "-I$_libdir/live" "-I/usr/lib/live" "-I/usr/lib64/live" "-I/usr/local/live" "-I/usr/local/lib/live" ; do
    cxx_check $I/liveMedia/include $I/UsageEnvironment/include \
      $I/groupsock/include && _livelibdir=$(echo $I| sed s/-I//) && \
      extra_ldflags="$_livelibdir/liveMedia/libliveMedia.a \
                 $_livelibdir/groupsock/libgroupsock.a \
                 $_livelibdir/UsageEnvironment/libUsageEnvironment.a \
                 $_livelibdir/BasicUsageEnvironment/libBasicUsageEnvironment.a \
                 $extra_ldflags  -lstdc++" \
      extra_cxxflags="-I$_livelibdir/liveMedia/include \
                  -I$_livelibdir/UsageEnvironment/include \
                  -I$_livelibdir/BasicUsageEnvironment/include \
                  -I$_livelibdir/groupsock/include" && \
      _live=yes && break
  done
  if test "$_live" != yes ; then
      ld_tmp="-lliveMedia -lgroupsock -lUsageEnvironment -lBasicUsageEnvironment -lstdc++"
      if cxx_check -I/usr/include/liveMedia -I/usr/include/UsageEnvironment -I/usr/include/groupsock $ld_tmp; then
          _live_dist=yes
      fi
  fi
fi
if test "$_live" = yes && test "$_network" = yes; then
  test $_livelibdir && _res_comment="using $_livelibdir"
  def_live='#define CONFIG_LIVE555 1'
 _inputmodules="live555 $_inputmodules"
elif test "$_live_dist" = yes && test "$_network" = yes; then
  _res_comment="using distribution version"
  _live="yes"
  def_live='#define CONFIG_LIVE555 1'
  extra_ldflags="$extra_ldflags $ld_tmp"
  extra_cxxflags="-I/usr/include/liveMedia -I/usr/include/UsageEnvironment \
             -I/usr/include/BasicUsageEnvironment -I/usr/include/groupsock"
 _inputmodules="live555 $_inputmodules"
else
  _live=no
  def_live='#undef CONFIG_LIVE555'
  _noinputmodules="live555 $_noinputmodules"
fi
echores "$_live"


echocheck "FFmpeg libavutil"
if test "$_libavutil" = auto ; then
  _libavutil=no
  cat > $TMPC << EOF
#include <libavutil/common.h>
int main(void) { av_clip(1, 1, 1); return 0; }
EOF
  if $_pkg_config --exists libavutil ; then
    _inc_libavutil=$($_pkg_config --cflags libavutil)
    _ld_tmp=$($_pkg_config --libs libavutil)
    cc_check $_inc_libavutil $_ld_tmp && extra_ldflags="$extra_ldflags $_ld_tmp" extra_cflags="$extra_cflags $_inc_libavutil" \
      && _libavutil=yes
  elif cc_check -lavutil $_ld_lm ; then
    extra_ldflags="$extra_ldflags -lavutil"
    _libavutil=yes
  fi
fi
def_libavutil='#undef CONFIG_LIBAVUTIL'
test "$_libavutil"    = yes && def_libavutil='#define CONFIG_LIBAVUTIL 1'
# libavutil is not available, but it is mandatory ...
if test "$_libavutil" = no ; then
  die "You need libavutil, MPlayer will not compile without!"
fi
echores "$_libavutil"

echocheck "FFmpeg libavcodec"
if test "$_libavcodec" = auto ; then
  _libavcodec=no
  cat > $TMPC << EOF
#include <libavcodec/avcodec.h>
int main(void) { avcodec_find_encoder_by_name(""); return 0; }
EOF
  if $_pkg_config --exists libavcodec ; then
    _inc_libavcodec=$($_pkg_config --cflags libavcodec)
    _ld_tmp=$($_pkg_config --libs libavcodec)
    cc_check $_inc_libavcodec $_ld_tmp && extra_ldflags="$extra_ldflags $_ld_tmp" && extra_cflags="$extra_cflags $_inc_libavcodec" \
      && _libavcodec=yes
  elif cc_check -lavcodec $_ld_lm ; then
    extra_ldflags="$extra_ldflags -lavcodec"
    _libavcodec=yes
  fi
fi
def_libavcodec='#undef CONFIG_LIBAVCODEC'
test "$_libavcodec"    = yes && def_libavcodec='#define CONFIG_LIBAVCODEC 1'
if test "$_libavcodec" = yes ; then
  _codecmodules="libavcodec $_codecmodules"
else
  _nocodecmodules="libavcodec $_nocodecmodules"
fi
echores "$_libavcodec"

echocheck "FFmpeg libavformat"
if test "$_libavformat" = auto ; then
  _libavformat=no
  cat > $TMPC <<EOF
  #include <libavformat/avformat.h>
  #include <libavcodec/opt.h>
  int main(void) { av_alloc_format_context(); return 0; }
EOF
  if $_pkg_config --exists libavformat ; then
    _inc_libavformat=$($_pkg_config --cflags libavformat)
    _ld_tmp=$($_pkg_config --libs libavformat)
    cc_check $_inc_libavformat $_ld_tmp && extra_ldflags="$extra_ldflags $_ld_tmp" && extra_cflags="$extra_cflags $_inc_libavformat" \
      && _libavformat=yes
  elif cc_check $_ld_lm -lavformat ; then
    extra_ldflags="$extra_ldflags -lavformat"
    _libavformat=yes
  fi
fi
def_libavformat='#undef CONFIG_LIBAVFORMAT'
test "$_libavformat"    = yes && def_libavformat='#define CONFIG_LIBAVFORMAT 1'
echores "$_libavformat"

echocheck "FFmpeg libpostproc"
if test "$_libpostproc" = auto ; then
  _libpostproc=no
  cat > $TMPC << EOF
  #include <inttypes.h>
  #include <libpostproc/postprocess.h>
  int main(void) { pp_get_mode_by_name_and_quality("de", 0); return 0; }
EOF
  if $_pkg_config --exists libpostproc ; then
    _inc_libpostproc=$($_pkg_config --cflags libpostproc)
    _ld_tmp=$($_pkg_config --libs libpostproc)
    cc_check $_inc_libpostproc $_ld_tmp && extra_ldflags="$extra_ldflags $_ld_tmp" && extra_cflags="$extra_cflags $_inc_libpostproc" \
      && _libpostproc=yes
  elif cc_check -lpostproc $_ld_lm ; then
    extra_ldflags="$extra_ldflags -lpostproc"
    _libpostproc=yes
  fi
fi
def_libpostproc='#undef CONFIG_LIBPOSTPROC'
test "$_libpostproc"    = yes && def_libpostproc='#define CONFIG_LIBPOSTPROC 1'
echores "$_libpostproc"

echocheck "FFmpeg libswscale"
if test "$_libswscale" = auto ; then
  _libswscale=no
  cat > $TMPC << EOF
  #include <libswscale/swscale.h>
  int main(void) { sws_scale(0, 0, 0, 0, 0, 0, 0); return 0; }
EOF
  if $_pkg_config --exists libswscale ; then
    _inc_libswscale=$($_pkg_config --cflags libswscale)
    _ld_tmp=$($_pkg_config --libs libswscale)
    cc_check $_inc_libswscale $_ld_tmp && extra_ldflags="$extra_ldflags $_ld_tmp" extra_cflags="$extra_cflags $_inc_libswscale" \
      && _libswscale=yes
  elif cc_check -lswscale ; then
    extra_ldflags="$extra_ldflags -lswscale"
    _libswscale=yes
  fi
fi
def_libswscale='#undef CONFIG_LIBSWSCALE'
test "$_libswscale"    = yes && def_libswscale='#define CONFIG_LIBSWSCALE 1'
echores "$_libswscale"

def_libswscale_internals="#undef CONFIG_LIBSWSCALE_INTERNALS"
if ! test -z "$_ffmpeg_source" ; then
  test "$_libswscale" = yes && def_libswscale_internals="#define CONFIG_LIBSWSCALE_INTERNALS 1" && _libswscale_internals=yes
fi

def_libavcodec_internals="#undef CONFIG_LIBAVCODEC_INTERNALS"
if ! test -z "$_ffmpeg_source" ; then
  test "$_libavcodec" = yes && def_libavcodec_internals="#define CONFIG_LIBAVCODEC_INTERNALS 1" && _libavcodec_internals=yes
fi

echocheck "libdv-0.9.5+"
if test "$_libdv" = auto ; then
  _libdv=no
  cat > $TMPC <<EOF
#include <libdv/dv.h>
int main(void) { dv_encoder_t* enc=dv_encoder_new(1,1,1); return 0; }
EOF
  cc_check -ldv $_ld_pthread $_ld_lm && _libdv=yes
fi
if test "$_libdv" = yes ; then
  def_libdv='#define CONFIG_LIBDV095 1'
  extra_ldflags="$extra_ldflags -ldv"
  _codecmodules="libdv $_codecmodules"
else
  def_libdv='#undef CONFIG_LIBDV095'
  _nocodecmodules="libdv $_nocodecmodules"
fi
echores "$_libdv"


echocheck "Xvid"
if test "$_xvid" = auto ; then
  _xvid=no
  cat > $TMPC << EOF
#include <xvid.h>
int main(void) { xvid_global(0, 0, 0, 0); return 0; }
EOF
  for _ld_tmp in "-lxvidcore $_ld_lm" "-lxvidcore $_ld_lm $_ld_pthread" ; do
    cc_check $_ld_tmp && extra_ldflags="$extra_ldflags $_ld_tmp" && _xvid=yes && break
  done
fi

if test "$_xvid" = yes ; then
  def_xvid='#define CONFIG_XVID4 1'
  _codecmodules="xvid $_codecmodules"
else
  def_xvid='#undef CONFIG_XVID4'
  _nocodecmodules="xvid $_nocodecmodules"
fi
echores "$_xvid"

echocheck "x264"
if test "$_x264" = auto ; then
  cat > $TMPC << EOF
#include <inttypes.h>
#include <x264.h>
#if X264_BUILD < 79
#error We do not support old versions of x264. Get the latest from git.
#endif
int main(void) { x264_encoder_open((void*)0); return 0; }
EOF
  _x264=no
  for _ld_x264 in "-lx264 $_ld_pthread" "-lx264 $_ld_pthread $_ld_lm" ; do
    cc_check $_ld_x264 && libs_mencoder="$libs_mencoder $_ld_x264" && _x264=yes && break
  done
fi

if test "$_x264" = yes ; then
  def_x264='#define CONFIG_X264 1'
  _codecmodules="x264 $_codecmodules"
else
  def_x264='#undef CONFIG_X264'
  _nocodecmodules="x264 $_nocodecmodules"
fi
echores "$_x264"

echocheck "libnut"
if test "$_libnut" = auto ; then
  cat > $TMPC << EOF
#include <stdio.h>
#include <stdlib.h>
#include <inttypes.h>
#include <libnut.h>
nut_context_tt * nut;
int main(void) { (void)nut_error(0); return 0; }
EOF
  _libnut=no
   cc_check -lnut && _libnut=yes
fi

if test "$_libnut" = yes ; then
  def_libnut='#define CONFIG_LIBNUT 1'
  extra_ldflags="$extra_ldflags -lnut"
else
  def_libnut='#undef CONFIG_LIBNUT'
fi
echores "$_libnut"

# These VO checks must be done after libavcodec/libswscale one
echocheck "/dev/mga_vid"
if test "$_mga" = auto ; then
  _mga=no
  test -c /dev/mga_vid && _mga=yes
fi
if test "$_mga" = yes ; then
  if test "$_libswscale_internals" = yes ; then
    def_mga='#define CONFIG_MGA 1'
    _vomodules="mga $_vomodules"
  else
    _res_comment="libswscale internal headers are required by mga, sorry"
    def_mga='#undef CONFIG_MGA'
    _novomodules="mga $_novomodules"
  fi
else
  def_mga='#undef CONFIG_MGA'
  _novomodules="mga $_novomodules"
fi
echores "$_mga"


echocheck "xmga"
if test "$_xmga" = auto ; then
  _xmga=no
  test "$_x11" = yes && test "$_mga" = yes && _xmga=yes
fi
if test "$_xmga" = yes ; then
  if test "$_libswscale_internals" = yes ; then
    def_xmga='#define CONFIG_XMGA 1'
    _vomodules="xmga $_vomodules"
  else
    _res_comment="libswscale internal headers are required by mga, sorry"
    def_xmga='#undef CONFIG_XMGA'
    _novomodules="xmga $_novomodules"
  fi
else
  def_xmga='#undef CONFIG_XMGA'
  _novomodules="xmga $_novomodules"
fi
echores "$_xmga"

echocheck "zr"
if test "$_zr" = auto ; then
  #36067's seem to identify themselves as 36057PQC's, so the line
  #below should work for 36067's and 36057's.
  if grep -q -s -e "Multimedia video controller: Zoran Corporation ZR36057" /proc/pci ; then
    _zr=yes
  else
    _zr=no
  fi
fi
if test "$_zr" = yes ; then
  if test "$_libavcodec_internals" = yes ; then
    def_zr='#define CONFIG_ZR 1'
    _vomodules="zr zr2 $_vomodules"
  else
    _res_comment="libavcodec internal headers are required by zr, sorry"
    _novomodules="zr $_novomodules"
    def_zr='#undef CONFIG_ZR'
  fi
else
  def_zr='#undef CONFIG_ZR'
  _novomodules="zr zr2 $_novomodules"
fi
echores "$_zr"

# mencoder requires (optional) those libs: libmp3lame
if test "$_mencoder" != no ; then

echocheck "libmp3lame"
def_mp3lame_preset='#undef CONFIG_MP3LAME_PRESET'
def_mp3lame_preset_medium='#undef CONFIG_MP3LAME_PRESET_MEDIUM'
if test "$_mp3lame" = auto ; then
  _mp3lame=no
  cat > $TMPC <<EOF
#include <lame/lame.h>
int main(void) { lame_version_t lv; (void) lame_init();
    get_lame_version_numerical(&lv);
    return 0; }
EOF
  cc_check -lmp3lame $_ld_lm && _mp3lame=yes
fi
if test "$_mp3lame" = yes ; then
  def_mp3lame="#define CONFIG_MP3LAME 1"
  _ld_mp3lame=-lmp3lame
  libs_mencoder="$libs_mencoder $_ld_mp3lame"
  cat > $TMPC << EOF
#include <lame/lame.h>
int main(void) { lame_set_preset(NULL, STANDARD_FAST); return 0; }
EOF
  cc_check $_ld_mp3lame $_ld_lm && def_mp3lame_preset="#define CONFIG_MP3LAME_PRESET 1"
  cat > $TMPC << EOF
#include <lame/lame.h>
int main(void) { lame_set_preset(NULL, MEDIUM_FAST); return 0; }
EOF
  cc_check $_ld_mp3lame $_ld_lm && def_mp3lame_preset_medium="#define CONFIG_MP3LAME_PRESET_MEDIUM 1"
else
  def_mp3lame='#undef CONFIG_MP3LAME'
fi
echores "$_mp3lame"

fi # test "$_mencoder" != no

echocheck "mencoder"
if test "$_mencoder" = yes ; then
  def_muxers='#define CONFIG_MUXERS 1'
else
  def_muxers='#define CONFIG_MUXERS 0'
fi
echores "$_mencoder"


echocheck "UnRAR executable"
if test "$_unrar_exec" = auto ; then
    _unrar_exec="yes"
    mingw32 && _unrar_exec="no"
fi
if test "$_unrar_exec" = yes ; then
    def_unrar_exec='#define CONFIG_UNRAR_EXEC 1'
else
    def_unrar_exec='#undef CONFIG_UNRAR_EXEC'
fi
echores "$_unrar_exec"

echocheck "TV interface"
if test "$_tv" = yes ; then
  def_tv='#define CONFIG_TV 1'
  _inputmodules="tv $_inputmodules"
else
  _noinputmodules="tv $_noinputmodules"
  def_tv='#undef CONFIG_TV'
fi
echores "$_tv"


if freebsd || netbsd || openbsd || dragonfly || bsdos ; then
  echocheck "*BSD BT848 bt8xx header"
  _ioctl_bt848_h=no
  for file in "machine/ioctl_bt848.h" \
            "dev/bktr/ioctl_bt848.h" \
            "dev/video/bktr/ioctl_bt848.h" \
            "dev/ic/bt8xx.h" ; do
    cat > $TMPC <<EOF
#include <sys/types.h>
#include <sys/ioctl.h>
#include <$file>
int main(void) { ioctl(0, TVTUNER_GETFREQ, 0); return 0; }
EOF
    if cc_check ; then
     _ioctl_bt848_h=yes
     _ioctl_bt848_h_name="$file"
     break;
    fi
  done
  if test "$_ioctl_bt848_h" = yes ; then
    def_ioctl_bt848_h_name="#define IOCTL_BT848_H_NAME <$_ioctl_bt848_h_name>"
    _res_comment="using $_ioctl_bt848_h_name"
  else
    def_ioctl_bt848_h_name="#undef IOCTL_BT848_H_NAME"
  fi
  echores "$_ioctl_bt848_h"

  echocheck "*BSD ioctl_meteor.h"
  _ioctl_meteor_h=no
  for file in "machine/ioctl_meteor.h" \
            "dev/bktr/ioctl_meteor.h" \
            "dev/video/bktr/ioctl_meteor.h" ; do
    cat > $TMPC <<EOF
#include <sys/types.h>
#include <$file>
int main(void) { ioctl(0, METEORSINPUT, 0); return 0; }
EOF
    if cc_check ; then
     _ioctl_meteor_h=yes
     _ioctl_meteor_h_name="$file"
     break;
    fi
  done
  if test "$_ioctl_meteor_h" = yes ; then
    def_ioctl_meteor_h_name="#define IOCTL_METEOR_H_NAME <$_ioctl_meteor_h_name>"
    _res_comment="using $_ioctl_meteor_h_name"
  else
    def_ioctl_meteor_h_name="#undef IOCTL_METEOR_H_NAME"
  fi
  echores "$_ioctl_meteor_h"

  echocheck "*BSD BrookTree 848 TV interface"
  if test "$_tv_bsdbt848" = auto ; then
    _tv_bsdbt848=no
    if test "$_tv" = yes ; then
      cat > $TMPC <<EOF
#include <sys/types.h>
$def_ioctl_meteor_h_name
$def_ioctl_bt848_h_name
#ifdef IOCTL_METEOR_H_NAME
#include IOCTL_METEOR_H_NAME
#endif
#ifdef IOCTL_BT848_H_NAME
#include IOCTL_BT848_H_NAME
#endif
int main(void) {
 ioctl(0, METEORSINPUT, 0);
 ioctl(0, TVTUNER_GETFREQ, 0);
 return 0;
}
EOF
      cc_check && _tv_bsdbt848=yes
    fi
  fi
  if test "$_tv_bsdbt848" = yes ; then
    def_tv_bsdbt848='#define CONFIG_TV_BSDBT848 1'
    _inputmodules="tv-bsdbt848 $_inputmodules"
  else
    def_tv_bsdbt848='#undef CONFIG_TV_BSDBT848'
    _noinputmodules="tv-bsdbt848 $_noinputmodules"
  fi
  echores "$_tv_bsdbt848"
fi #if freebsd || netbsd || openbsd || dragonfly || bsdos


echocheck "DirectShow TV interface"
if test "$_tv_dshow" = auto ; then
  _tv_dshow=no
  if test "$_tv" = yes && win32 ; then
    cat > $TMPC <<EOF
#include <ole2.h>
int main(void) {
    void* p;
    CoCreateInstance((GUID*)&GUID_NULL, NULL, CLSCTX_INPROC_SERVER, &GUID_NULL, &p);
    return 0;
}
EOF
    cc_check -lole32 -luuid && _tv_dshow=yes
  fi
fi
if test "$_tv_dshow" = yes ; then
  _inputmodules="tv-dshow $_inputmodules"
  def_tv_dshow='#define CONFIG_TV_DSHOW 1'
  extra_ldflags="$extra_ldflags -lole32 -luuid"
else
  _noinputmodules="tv-dshow $_noinputmodules"
  def_tv_dshow='#undef CONFIG_TV_DSHOW'
fi
echores "$_tv_dshow"


echocheck "Video 4 Linux TV interface"
if test "$_tv_v4l1" = auto ; then
  _tv_v4l1=no
  if test "$_tv" = yes && linux ; then
    cat > $TMPC <<EOF
#include <stdlib.h>
#include <linux/videodev.h>
int main(void) { return 0; }
EOF
    cc_check && _tv_v4l1=yes
  fi
fi
if test "$_tv_v4l1" = yes ; then
  _audio_input=yes
  _tv_v4l=yes
  def_tv_v4l='#define CONFIG_TV_V4L 1'
  def_tv_v4l1='#define CONFIG_TV_V4L1 1'
  _inputmodules="tv-v4l $_inputmodules"
else
  _noinputmodules="tv-v4l1 $_noinputmodules"
  def_tv_v4l='#undef CONFIG_TV_V4L'
fi
echores "$_tv_v4l1"


echocheck "Video 4 Linux 2 TV interface"
if test "$_tv_v4l2" = auto ; then
  _tv_v4l2=no
  if test "$_tv" = yes && linux ; then
    cat > $TMPC <<EOF
#include <stdlib.h>
#include <linux/types.h>
#include <linux/videodev2.h>
int main(void) { return 0; }
EOF
    cc_check && _tv_v4l2=yes
  fi
fi
if test "$_tv_v4l2" = yes ; then
  _audio_input=yes
  _tv_v4l=yes
  def_tv_v4l='#define CONFIG_TV_V4L 1'
  def_tv_v4l2='#define CONFIG_TV_V4L2 1'
  _inputmodules="tv-v4l2 $_inputmodules"
else
  _noinputmodules="tv-v4l2 $_noinputmodules"
  def_tv_v4l2='#undef CONFIG_TV_V4L2'
fi
echores "$_tv_v4l2"


echocheck "Radio interface"
if test "$_radio" = yes ; then
  def_radio='#define CONFIG_RADIO 1'
  _inputmodules="radio $_inputmodules"
  if test "$_alsa9" != yes -a "$_alsa1x" != yes -a "$_ossaudio" != yes ; then
    _radio_capture=no
  fi
  if test "$_radio_capture" = yes ; then
    _audio_input=yes
    def_radio_capture="#define CONFIG_RADIO_CAPTURE 1"
  else
    def_radio_capture="#undef CONFIG_RADIO_CAPTURE"
  fi
else
  _noinputmodules="radio $_noinputmodules"
  def_radio='#undef CONFIG_RADIO'
  def_radio_capture="#undef CONFIG_RADIO_CAPTURE"
  _radio_capture=no
fi
echores "$_radio"
echocheck "Capture for Radio interface"
echores "$_radio_capture"

echocheck "Video 4 Linux 2 Radio interface"
if test "$_radio_v4l2" = auto ; then
  _radio_v4l2=no
  if test "$_radio" = yes && linux ; then
    cat > $TMPC <<EOF
#include <stdlib.h>
#include <linux/types.h>
#include <linux/videodev2.h>
int main(void) { return 0; }
EOF
    cc_check && _radio_v4l2=yes
  fi
fi
if test "$_radio_v4l2" = yes ; then
  def_radio_v4l2='#define CONFIG_RADIO_V4L2 1'
else
  def_radio_v4l2='#undef CONFIG_RADIO_V4L2'
fi
echores "$_radio_v4l2"

echocheck "Video 4 Linux Radio interface"
if test "$_radio_v4l" = auto ; then
  _radio_v4l=no
  if test "$_radio" = yes && linux ; then
    cat > $TMPC <<EOF
#include <stdlib.h>
#include <linux/videodev.h>
int main(void) { return 0; }
EOF
    cc_check && _radio_v4l=yes
  fi
fi
if test "$_radio_v4l" = yes ; then
  def_radio_v4l='#define CONFIG_RADIO_V4L 1'
else
  def_radio_v4l='#undef CONFIG_RADIO_V4L'
fi
echores "$_radio_v4l"

if freebsd || netbsd || openbsd || dragonfly || bsdos \
  && test "$_radio" = yes && test "$_radio_bsdbt848" = auto ; then
echocheck "*BSD BrookTree 848 Radio interface"
   _radio_bsdbt848=no
    cat > $TMPC <<EOF
#include <sys/types.h>
$def_ioctl_bt848_h_name
#ifdef IOCTL_BT848_H_NAME
#include IOCTL_BT848_H_NAME
#endif
int main(void) { ioctl(0, RADIO_GETFREQ, 0); return 0; }
EOF
    cc_check && _radio_bsdbt848=yes
echores "$_radio_bsdbt848"
fi #if freebsd || netbsd || openbsd || dragonfly || bsdos && _radio && _radio_bsdbt848

if test "$_radio_bsdbt848" = yes ; then
  def_radio_bsdbt848='#define CONFIG_RADIO_BSDBT848 1'
else
  def_radio_bsdbt848='#undef CONFIG_RADIO_BSDBT848'
fi

if test "$_radio_v4l" = no && test "$_radio_v4l2" = no && \
   test "$_radio_bsdbt848" = no && test "$_radio" = yes ; then
    die "Radio driver requires BSD BT848,  V4L or V4L2!"
fi

echocheck "Video 4 Linux 2 MPEG PVR interface"
if test "$_pvr" = auto ; then
 _pvr=no
 if test "$_tv_v4l2" = yes && linux ; then
  cat > $TMPC <<EOF
#include <stdlib.h>
#include <inttypes.h>
#include <linux/types.h>
#include <linux/videodev2.h>
int main(void) { struct v4l2_ext_controls ext; return ext.controls->value; }
EOF
  cc_check && _pvr=yes
 fi
fi
if test "$_pvr" = yes ; then
  def_pvr='#define CONFIG_PVR 1'
  _inputmodules="pvr $_inputmodules"
else
  _noinputmodules="pvr $_noinputmodules"
  def_pvr='#undef CONFIG_PVR'
fi
echores "$_pvr"


echocheck "ftp"
if ! beos && test "$_ftp" = yes ; then
  def_ftp='#define CONFIG_FTP 1'
  _inputmodules="ftp $_inputmodules"
else
  _noinputmodules="ftp $_noinputmodules"
  def_ftp='#undef CONFIG_FTP'
fi
echores "$_ftp"

echocheck "vstream client"
if test "$_vstream" = auto ; then
  _vstream=no
  cat > $TMPC <<EOF
#include <vstream-client.h>
void vstream_error(const char *format, ... ) {}
int main(void) { vstream_start(); return 0; }
EOF
  cc_check -lvstream-client && _vstream=yes
fi
if test "$_vstream" = yes ; then
  def_vstream='#define CONFIG_VSTREAM 1'
  _inputmodules="vstream $_inputmodules"
  extra_ldflags="$extra_ldflags -lvstream-client"
else
  _noinputmodules="vstream $_noinputmodules"
  def_vstream='#undef CONFIG_VSTREAM'
fi
echores "$_vstream"


echocheck "OSD menu"
if test "$_menu" = yes ; then
    def_menu='#define CONFIG_MENU 1'
    test $_dvbin = "yes" && _menu_dvbin=yes
else
def_menu='#undef CONFIG_MENU'
    _menu_dvbin=no
fi
echores "$_menu"


echocheck "Subtitles sorting"
if test "$_sortsub" = yes ; then
    def_sortsub='#define CONFIG_SORTSUB 1'
else
    def_sortsub='#undef CONFIG_SORTSUB'
fi
echores "$_sortsub"


echocheck "XMMS inputplugin support"
if test "$_xmms" = yes ; then
  if ( xmms-config --version ) >/dev/null 2>&1 ; then
      _xmmsplugindir=$(xmms-config --input-plugin-dir)
      _xmmslibdir=$(xmms-config --exec-prefix)/lib
  else
      _xmmsplugindir=/usr/lib/xmms/Input
      _xmmslibdir=/usr/lib
  fi

  def_xmms='#define CONFIG_XMMS 1'
  if darwin ; then
     extra_ldflags="$extra_ldflags ${_xmmslibdir}/libxmms.dylib"
  else
     extra_ldflags="$extra_ldflags ${_xmmslibdir}/libxmms.so.1 -export-dynamic"
  fi
else
  def_xmms='#undef CONFIG_XMMS'
fi
echores "$_xmms"

if test "$_charset" != "noconv" ; then
  def_charset="#define MSG_CHARSET \"$_charset\""
else
  def_charset="#undef MSG_CHARSET"
  _charset="UTF-8"
fi

if test -n "$_charset" && test "$_charset" != "UTF-8" ; then
echocheck "iconv program"
iconv -f UTF-8 -t $_charset ${_mp_help} > /dev/null 2>> "$TMPLOG"
if test "$?" -ne 0 ; then
  echores "no"
    echo "No working iconv program found, use "
    echo "--charset=UTF-8 to continue anyway."
    echo "If you also have problems with iconv library functions use --charset=noconv."
    exit 1
else
  echores "yes"
fi
fi

#############################################################################

echocheck "automatic gdb attach"
if test "$_crash_debug" = yes ; then
  def_crash_debug='#define CONFIG_CRASH_DEBUG 1'
else
  def_crash_debug='#undef CONFIG_CRASH_DEBUG'
  _crash_debug=no
fi
echores "$_crash_debug"

echocheck "compiler support for noexecstack"
cat > $TMPC <<EOF
int main(void) { return 0; }
EOF
if cc_check -Wl,-z,noexecstack ; then
  extra_ldflags="-Wl,-z,noexecstack $extra_ldflags"
  echores "yes"
else
  echores "no"
fi

echocheck "linker support for --nxcompat --no-seh --dynamicbase"
if cc_check "-Wl,--nxcompat -Wl,--no-seh -Wl,--dynamicbase" ; then
  extra_ldflags="-Wl,--nxcompat -Wl,--no-seh -Wl,--dynamicbase $extra_ldflags"
  echores "yes"
else
  echores "no"
fi


# Dynamic linking flags
# (FIXME: 'echocheck "dynamic linking"' above and modify here accordingly)
_ld_dl_dynamic=''
freebsd || netbsd || openbsd || dragonfly || bsdos && _ld_dl_dynamic='-rdynamic'
if test "$_real" = yes || test "$_xanim" = yes && ! win32 && ! qnx && ! darwin && ! os2 && ! sunos; then
  _ld_dl_dynamic='-rdynamic'
fi

extra_ldflags="$extra_ldflags $_ld_pthread $_ld_dl $_ld_dl_dynamic"
bsdos && extra_ldflags="$extra_ldflags -ldvd"
(netbsd || openbsd) && x86_32 && extra_ldflags="$extra_ldflags -li386"

def_debug='#undef MP_DEBUG'
test "$_debug" != "" && def_debug='#define MP_DEBUG 1'


echocheck "joystick"
def_joystick='#undef CONFIG_JOYSTICK'
if test "$_joystick" = yes ; then
  if linux ; then
    # TODO add some check
    def_joystick='#define CONFIG_JOYSTICK 1'
  else
    _joystick="no"
    _res_comment="unsupported under $system_name"
  fi
fi
echores "$_joystick"

echocheck "lirc"
if test "$_lirc" = auto ; then
  _lirc=no
  cat > $TMPC <<EOF
#include <lirc/lirc_client.h>
int main(void) { return 0; }
EOF
  cc_check -llirc_client && _lirc=yes
fi
if test "$_lirc" = yes ; then
  def_lirc='#define CONFIG_LIRC 1'
  libs_mplayer="$libs_mplayer -llirc_client"
else
  def_lirc='#undef CONFIG_LIRC'
fi
echores "$_lirc"

echocheck "lircc"
if test "$_lircc" = auto ; then
  _lircc=no
  cat > $TMPC <<EOF
#include <lirc/lircc.h>
int main(void) { return 0; }
EOF
  cc_check -llircc && _lircc=yes
fi
if test "$_lircc" = yes ; then
  def_lircc='#define CONFIG_LIRCC 1'
  libs_mplayer="$libs_mplayer -llircc"
else
  def_lircc='#undef CONFIG_LIRCC'
fi
echores "$_lircc"

if arm; then
# Detect maemo development platform libraries availability (http://www.maemo.org),
# they are used when run on Nokia 770|8x0
echocheck "maemo (Nokia 770|8x0)"
if test "$_maemo" = auto ; then
  _maemo=no
  cat > $TMPC << EOF
#include <libosso.h>
int main(void) { (void) osso_initialize("", "", 0, NULL); return 0; }
EOF
  cc_check $($_pkg_config --cflags --libs libosso 2>/dev/null) && _maemo=yes
fi
if test "$_maemo" = yes ; then
  def_maemo='#define CONFIG_MAEMO 1'
  extra_cflags="$extra_cflags $($_pkg_config --cflags libosso)"
  extra_ldflags="$extra_ldflags $($_pkg_config --libs libosso) -lXsp"
else
  def_maemo='#undef CONFIG_MAEMO'
fi
echores "$_maemo"
fi

#############################################################################

# On OS/2 nm supports only a.out. So the -Zomf compiler option to generate
# the OMF format needs to come after the 'extern symbol prefix' check, which
# uses nm.
if os2 ; then
  extra_ldflags="$extra_ldflags -Zomf -Zstack 16384 -Zbin-files -Zargs-wild"
fi

# linker paths should be the same for mencoder and mplayer
_ld_tmp=""
for I in $libs_mplayer ; do
  _tmp=$(echo $I | sed -e 's/^-L.*$//')
  if test -z "$_tmp" ; then
    extra_ldflags="$extra_ldflags $I"
  else
    _ld_tmp="$_ld_tmp $I"
  fi
done
libs_mplayer=$_ld_tmp


#############################################################################
# 64 bit file offsets?
if test "$_largefiles" = yes || freebsd ; then
  CFLAGS="$CFLAGS -D_LARGEFILE_SOURCE -D_FILE_OFFSET_BITS=64"
  if test "$_dvdread" = yes || test "$_libdvdcss_internal" = yes ; then
    # dvdread support requires this (for off64_t)
    CFLAGS="$CFLAGS -D_LARGEFILE64_SOURCE"
  fi
fi

CXXFLAGS=" $CFLAGS -Iffmpeg -D__STDC_LIMIT_MACROS"

# This must be the last test to be performed. Any other tests following it
# could fail due to linker errors. libdvdnavmini is intentionally not linked
# against libdvdread (to permit MPlayer to use its own copy of the library).
# So any compilation using the flags added here but not linking against
# libdvdread can fail.
echocheck "DVD support (libdvdnav)"
if test "$_dvdread_internal" = yes && test ! -f "libdvdnav/dvdnav.c" ; then
  _dvdnav=no
fi
dvdnav_internal=no
if test "$_dvdnav" = auto ; then
  if test "$_dvdread_internal" = yes ; then
    _dvdnav=yes
    dvdnav_internal=yes
    _res_comment="internal"
  else
    $_dvdnavconfig --version --minilibs >> $TMPLOG 2>&1 || _dvdnav=no
  fi
fi
if test "$_dvdnav" = auto ; then
  cat > $TMPC <<EOF
#include <inttypes.h>
#include <dvdnav/dvdnav.h>
int main(void) { dvdnav_t *dvd=0; return 0; }
EOF
  _dvdnav=no
  _dvdnavdir=$($_dvdnavconfig --cflags)
  _dvdnavlibs=$($_dvdnavconfig --libs)
  cc_check $_dvdnavdir $_dvdnavlibs $_ld_dl $_ld_pthread && _dvdnav=yes
fi
if test "$_dvdnav" = yes ; then
  _largefiles=yes
  def_dvdnav='#define CONFIG_DVDNAV 1'
  if test "$dvdnav_internal" = yes ; then
    cflags_libdvdnav="-Ilibdvdnav"
    _inputmodules="dvdnav(internal) $_inputmodules"
  else
    extra_cflags="$extra_cflags $($_dvdnavconfig --cflags)"
    extra_ldflags="$extra_ldflags $($_dvdnavconfig --minilibs)"
    _inputmodules="dvdnav $_inputmodules"
  fi
else
  def_dvdnav='#undef CONFIG_DVDNAV'
  _noinputmodules="dvdnav $_noinputmodules"
fi
echores "$_dvdnav"

# DO NOT ADD ANY TESTS THAT USE LINKER FLAGS HERE (like cc_check).
# Read dvdnav comment above.

#############################################################################
echo "Creating config.mak"
cat > config.mak << EOF
# -------- Generated by configure -----------

# Ensure that locale settings do not interfere with shell commands.
export LC_ALL = C

CONFIGURATION = $_configuration

CHARSET = $_charset
DOC_LANGS = $language_doc
DOC_LANG_ALL = $doc_lang_all
MAN_LANGS = $language_man
MAN_LANG_ALL = $man_lang_all

prefix = \$(DESTDIR)$_prefix
BINDIR = \$(DESTDIR)$_bindir
DATADIR = \$(DESTDIR)$_datadir
LIBDIR = \$(DESTDIR)$_libdir
MANDIR = \$(DESTDIR)$_mandir
CONFDIR = \$(DESTDIR)$_confdir
LOCALEDIR = \$(DESTDIR)$_localedir

AR = $_ar
AS = $_cc
CC = $_cc
CXX = $_cc
HOST_CC = $_host_cc
YASM = $_yasm
INSTALL = $_install
INSTALLSTRIP = $_install_strip
RANLIB = $_ranlib
WINDRES = $_windres

CFLAGS = $CFLAGS $extra_cflags
CXXFLAGS = $CXXFLAGS $extra_cflags $extra_cxxflags
CFLAGS_DHAHELPER = $cflags_dhahelper
CFLAGS_FAAD_FIXED = $cflags_faad_fixed
CFLAGS_LIBDVDCSS = $cflags_libdvdcss
CFLAGS_LIBDVDCSS_DVDREAD = $cflags_libdvdcss_dvdread
CFLAGS_LIBDVDNAV = $cflags_libdvdnav
CFLAGS_NO_OMIT_LEAF_FRAME_POINTER = $cflags_no_omit_leaf_frame_pointer
CFLAGS_STACKREALIGN = $cflags_stackrealign
CFLAGS_SVGALIB_HELPER = $cflags_svgalib_helper
CFLAGS_TREMOR_LOW = $cflags_tremor_low
YASMFLAGS = $YASMFLAGS

EXTRALIBS = $extra_ldflags $_ld_static $_ld_lm $extra_libs
EXTRALIBS_MPLAYER = $libs_mplayer
EXTRALIBS_MENCODER = $libs_mencoder

MPDEPEND_CMD     = \$(CC) -MM \$(CFLAGS)   \$(filter-out %.xpm,\$(filter-out %.h,$^)) | sed -e "s,[0-9a-z._-]*: \([a-z0-9/]*/\)[^/]* ,\1&," -e "s,\(.*\)\.o: ,\1.d &,"
MPDEPEND_CMD_CXX = \$(CC) -MM \$(CXXFLAGS) \$(filter-out %.hh,\$(filter-out %.h,$^))  | sed -e "s,[0-9a-z._-]*: \([a-z0-9/]*/\)[^/]* ,\1&," -e "s,\(.*\)\.o: ,\1.d &,"

GETCH = $_getch
HELP_FILE = $_mp_help
TIMER = $_timer

EXESUF = $_exesuf
EXESUFS_ALL = .exe

$_target_arch
$_target_subarch
$(echo $_cpuexts | tr '[a-z] ' '[A-Z]\n' | sed 's/^/HAVE_/;s/$/=yes/')

MENCODER = $_mencoder
MPLAYER = $_mplayer

NEED_GETTIMEOFDAY    = $_need_gettimeofday
NEED_GLOB    = $_need_glob
NEED_MMAP    = $_need_mmap
NEED_SETENV  = $_need_setenv
NEED_SHMEM   = $_need_shmem
NEED_STRSEP  = $_need_strsep
NEED_SWAB    = $_need_swab
NEED_VSSCANF = $_need_vsscanf

# features
3DFX = $_3dfx
AA = $_aa
ALSA1X = $_alsa1x
ALSA9 = $_alsa9
ALSA5 = $_alsa5
APPLE_IR = $_apple_ir
APPLE_REMOTE = $_apple_remote
ARTS = $_arts
AUDIO_INPUT = $_audio_input
BITMAP_FONT = $_bitmap_font
BL = $_bl
CACA = $_caca
CDDA = $_cdda
CDDB = $_cddb
COREAUDIO = $_coreaudio
COREVIDEO = $_corevideo
DART = $_dart
DFBMGA = $_dfbmga
DGA = $_dga
DIRECT3D = $_direct3d
DIRECTFB = $_directfb
DIRECTX = $_directx
DVBIN = $_dvbin
DVDNAV = $_dvdnav
DVDNAV_INTERNAL = $dvdnav_internal
DVDREAD = $_dvdread
DVDREAD_INTERNAL = $_dvdread_internal
DXR2 = $_dxr2
DXR3 = $_dxr3
ESD = $_esd
FAAC=$_faac
FAAD = $_faad
FAAD_INTERNAL = $_faad_internal
FASTMEMCPY = $_fastmemcpy
FBDEV = $_fbdev
FREETYPE = $_freetype
FTP = $_ftp
GIF = $_gif
GGI = $_ggi
GL = $_gl
GL_WIN32 = $_gl_win32
GL_X11 = $_gl_x11
MATRIXVIEW = $matrixview
HAVE_POSIX_SELECT = $_posix_select
HAVE_SYS_MMAN_H = $_mman
IVTV = $_ivtv
JACK = $_jack
JOYSTICK = $_joystick
JPEG = $_jpeg
KAI = $_kai
KVA = $_kva
LADSPA = $_ladspa
LIBA52 = $_liba52
LIBA52_INTERNAL = $_liba52_internal
LIBASS = $_ass
LIBBS2B = $_libbs2b
LIBDCA = $_libdca
LIBDV = $_libdv
LIBDVDCSS_INTERNAL = $_libdvdcss_internal
LIBLZO = $_liblzo
LIBMAD = $_mad
LIBMENU = $_menu
LIBMENU_DVBIN = $_menu_dvbin
LIBMPEG2 = $_libmpeg2
LIBNEMESI = $_nemesi
LIBNUT = $_libnut
LIBSMBCLIENT = $_smb
LIBTHEORA = $_theora
LIRC = $_lirc
LIVE555 = $_live
MACOSX_BUNDLE = $_macosx_bundle
MACOSX_FINDER = $_macosx_finder
MD5SUM = $_md5sum
MGA = $_mga
MNG = $_mng
MP3LAME = $_mp3lame
MP3LIB = $_mp3lib
MUSEPACK = $_musepack
NAS = $_nas
NATIVE_RTSP = $_native_rtsp
NETWORK = $_network
OPENAL = $_openal
OSS = $_ossaudio
PE_EXECUTABLE = $_pe_executable
PNG = $_png
PNM = $_pnm
PRIORITY = $_priority
PULSE = $_pulse
PVR = $_pvr
QTX_CODECS = $_qtx
QTX_CODECS_WIN32 = $_qtx_codecs_win32
QTX_EMULATION = $_qtx_emulation
QUARTZ = $_quartz
RADIO=$_radio
RADIO_CAPTURE=$_radio_capture
REAL_CODECS = $_real
S3FB = $_s3fb
SDL = $_sdl
SPEEX = $_speex
STREAM_CACHE = $_stream_cache
SGIAUDIO = $_sgiaudio
SUNAUDIO = $_sunaudio
SVGA = $_svga
TDFXFB = $_tdfxfb
TDFXVID = $_tdfxvid
TGA = $_tga
TOOLAME=$_toolame
TREMOR_INTERNAL = $_tremor_internal
TV = $_tv
TV_BSDBT848 = $_tv_bsdbt848
TV_DSHOW = $_tv_dshow
TV_V4L  = $_tv_v4l
TV_V4L1 = $_tv_v4l1
TV_V4L2 = $_tv_v4l2
TWOLAME=$_twolame
UNRAR_EXEC = $_unrar_exec
V4L2 = $_v4l2
VCD = $_vcd
VDPAU = $_vdpau
VESA = $_vesa
VIDIX = $_vidix
VIDIX_PCIDB = $_vidix_pcidb_val
VIDIX_CYBERBLADE=$_vidix_drv_cyberblade
VIDIX_IVTV=$_vidix_drv_ivtv
VIDIX_MACH64=$_vidix_drv_mach64
VIDIX_MGA=$_vidix_drv_mga
VIDIX_MGA_CRTC2=$_vidix_drv_mga_crtc2
VIDIX_NVIDIA=$_vidix_drv_nvidia
VIDIX_PM2=$_vidix_drv_pm2
VIDIX_PM3=$_vidix_drv_pm3
VIDIX_RADEON=$_vidix_drv_radeon
VIDIX_RAGE128=$_vidix_drv_rage128
VIDIX_S3=$_vidix_drv_s3
VIDIX_SH_VEU=$_vidix_drv_sh_veu
VIDIX_SIS=$_vidix_drv_sis
VIDIX_UNICHROME=$_vidix_drv_unichrome
VORBIS = $_vorbis
VSTREAM = $_vstream
WII = $_wii
WIN32DLL = $_win32dll
WIN32WAVEOUT = $_win32waveout
WIN32_EMULATION = $_win32_emulation
WINVIDIX = $winvidix
X11 = $_x11
X264 = $_x264
XANIM_CODECS = $_xanim
XMGA = $_xmga
XMMS_PLUGINS = $_xmms
XV = $_xv
XVID4 = $_xvid
XVIDIX = $xvidix
XVMC = $_xvmc
XVR100 = $_xvr100
YUV4MPEG = $_yuv4mpeg
ZR = $_zr

# FFmpeg
LIBAVUTIL = $_libavutil
LIBAVCODEC = $_libavcodec
LIBAVFORMAT = $_libavformat
LIBPOSTPROC = $_libpostproc
LIBSWSCALE = $_libswscale
LIBAVCODEC_INTERNALS = $_libavcodec_internals
LIBSWSCALE_INTERNALS = $_libswscale_internals
FFMPEG_SOURCE_PATH = $_ffmpeg_source

# Some FFmpeg codecs depend on these. Enable them unconditionally for now.
CONFIG_AANDCT=yes
CONFIG_FFT=yes
CONFIG_FFT_MMX=$fft_mmx
CONFIG_GOLOMB=yes
CONFIG_LPC=yes
CONFIG_MDCT=yes
CONFIG_RDFT=yes

CONFIG_BZLIB=$bzlib
CONFIG_ENCODERS=yes
CONFIG_GPL=yes
CONFIG_MLIB = $_mlib
CONFIG_MUXERS=$_mencoder
CONFIG_VDPAU=$_vdpau
CONFIG_XVMC=$_xvmc
CONFIG_ZLIB=$_zlib

HAVE_PTHREADS = $_pthreads
HAVE_SHM = $_shm
HAVE_W32THREADS = $_w32threads
HAVE_YASM = $_have_yasm

EOF

#############################################################################

ff_config_enable () {
_nprefix=$3;
test -z "$_nprefix" && _nprefix='CONFIG'
for part in $1; do
  if $(echo $2 | grep -q -E "(^| )$part($| )"); then
    echo "#define ${_nprefix}_$part 1"
  else
    echo "#define ${_nprefix}_$part 0"
  fi
done
}

echo "Creating config.h"
cat > $TMPH << EOF
/*----------------------------------------------------------------------------
** This file has been automatically generated by configure any changes in it
** will be lost when you run configure again.
** Instead of modifying definitions here, use the --enable/--disable options
** of the configure script! See ./configure --help for details.
*---------------------------------------------------------------------------*/

#ifndef MPLAYER_CONFIG_H
#define MPLAYER_CONFIG_H

/* Undefine this if you do not want to select mono audio (left or right)
   with a stereo MPEG layer 2/3 audio stream. The command line option
   -stereo has three possible values (0 for stereo, 1 for left-only, 2 for
   right-only), with 0 being the default.
   */
#define CONFIG_FAKE_MONO 1

/* set up audio OUTBURST. Do not change this! */
#define OUTBURST 512

/* Enable fast OSD/SUB renderer (looks ugly, but uses less CPU power) */
#undef FAST_OSD
#undef FAST_OSD_TABLE

/* Define this to enable MPEG-1/2 image postprocessing in libmpeg2 */
#define MPEG12_POSTPROC 1
#define ATTRIBUTE_ALIGNED_MAX 16



#define CONFIGURATION "$_configuration"

#define MPLAYER_DATADIR "$_datadir"
#define MPLAYER_CONFDIR "$_confdir"
#define MPLAYER_LIBDIR "$_libdir"
#define MPLAYER_LOCALEDIR "$_localedir"

$def_translation

/* definitions needed by included libraries */
#define HAVE_INTTYPES_H 1
/* libmpeg2 + FFmpeg */
$def_fast_inttypes
/* libdvdcss */
#define HAVE_ERRNO_H 1
/* libdvdcss + libdvdread */
#define HAVE_LIMITS_H 1
/* libdvdcss + libfaad2 */
#define HAVE_UNISTD_H 1
/* libfaad2 + libdvdread */
#define STDC_HEADERS 1
#define HAVE_MEMCPY 1
/* libfaad2 */
#define HAVE_STRING_H 1
#define HAVE_STRINGS_H 1
#define HAVE_SYS_STAT_H 1
#define HAVE_SYS_TYPES_H 1
/* libdvdnav */
#define READ_CACHE_TRACE 0
/* libdvdread */
#define HAVE_DLFCN_H 1
$def_dvdcss


/* system headers */
$def_alloca_h
$def_alsa_asoundlib_h
$def_altivec_h
$def_malloc_h
$def_mman_h
$def_mman_has_map_failed
$def_soundcard_h
$def_sys_asoundlib_h
$def_sys_soundcard_h
$def_sys_sysinfo_h
$def_termios_h
$def_termios_sys_h
$def_winsock2_h


/* system functions */
$def_gethostbyname2
$def_gettimeofday
$def_glob
$def_langinfo
$def_lrintf
$def_map_memalign
$def_memalign
$def_nanosleep
$def_posix_select
$def_select
$def_setenv
$def_setmode
$def_shm
$def_strsep
$def_swab
$def_sysi86
$def_sysi86_iv
$def_termcap
$def_termios
$def_vsscanf


/* system-specific features */
$def_asmalign_pot
$def_builtin_expect
$def_dl
$def_dos_paths
$def_extern_asm
$def_extern_prefix
$def_iconv
$def_kstat
$def_macosx_bundle
$def_macosx_finder
$def_maemo
$def_named_asm_args
$def_priority
$def_quicktime
$def_restrict_keyword
$def_rtc
$def_unrar_exec


/* configurable options */
$def_charset
$def_crash_debug
$def_debug
$def_dynamic_plugins
$def_fastmemcpy
$def_menu
$def_runtime_cpudetection
$def_sighandler
$def_sortsub
$def_stream_cache
$def_pthread_cache


/* CPU stuff */
#define __CPU__ $iproc
$def_words_endian
$def_bigendian
$(ff_config_enable "$_arch_all" "$_arch" "ARCH")
$(ff_config_enable "$_cpuexts_all" "$_cpuexts" "HAVE")


/* DVD/VCD/CD */
#define DEFAULT_CDROM_DEVICE "$default_cdrom_device"
#define DEFAULT_DVD_DEVICE   "$default_dvd_device"
$def_bsdi_dvd
$def_cddb
$def_cdio
$def_cdparanoia
$def_cdrom
$def_dvd
$def_dvd_bsd
$def_dvd_darwin
$def_dvd_linux
$def_dvd_openbsd
$def_dvdio
$def_dvdnav
$def_dvdread
$def_hpux_scsi_h
$def_libcdio
$def_sol_scsi_h
$def_vcd


/* codec libraries */
$def_faac
$def_faad
$def_faad_internal
$def_liba52
$def_liba52_internal
$def_libdca
$def_libdv
$def_liblzo
$def_libmpeg2
$def_mad
$def_mp3lame
$def_mp3lame_preset
$def_mp3lame_preset_medium
$def_mp3lib
$def_musepack
$def_speex
$def_theora
$def_toolame
$def_tremor
$def_twolame
$def_vorbis
$def_x264
$def_xvid
$def_zlib

$def_libnut


/* binary codecs */
$def_qtx
$def_qtx_win32
$def_real
$def_real_path
$def_win32_loader
$def_win32dll
#define WIN32_PATH "$_win32codecsdir"
$def_xanim
$def_xanim_path
$def_xmms
#define XMMS_INPUT_PLUGIN_DIR "$_xmmsplugindir"


/* Audio output drivers */
$def_alsa
$def_alsa1x
$def_alsa5
$def_alsa9
$def_arts
$def_coreaudio
$def_dart
$def_esd
$def_esd_latency
$def_jack
$def_kai
$def_nas
$def_openal
$def_openal_h
$def_ossaudio
$def_ossaudio_devdsp
$def_ossaudio_devmixer
$def_pulse
$def_sgiaudio
$def_sunaudio
$def_win32waveout

$def_ladspa
$def_libbs2b


/* input */
$def_apple_ir
$def_apple_remote
$def_ioctl_bt848_h_name
$def_ioctl_meteor_h_name
$def_joystick
$def_lirc
$def_lircc
$def_pvr
$def_radio
$def_radio_bsdbt848
$def_radio_capture
$def_radio_v4l
$def_radio_v4l2
$def_tv
$def_tv_bsdbt848
$def_tv_dshow
$def_tv_v4l
$def_tv_v4l1
$def_tv_v4l2


/* font stuff */
$def_ass
$def_bitmap_font
$def_enca
$def_fontconfig
$def_freetype
$def_fribidi


/* networking */
$def_closesocket
$def_ftp
$def_inet6
$def_inet_aton
$def_inet_pton
$def_live
$def_nemesi
$def_network
$def_smb
$def_socklen_t
$def_vstream


/* libvo options */
$def_3dfx
$def_aa
$def_bl
$def_caca
$def_corevideo
$def_dfbmga
$def_dga
$def_dga1
$def_dga2
$def_direct3d
$def_directfb
$def_directfb_version
$def_directx
$def_dvb
$def_dvbin
$def_dxr2
$def_dxr3
$def_fbdev
$def_ggi
$def_ggiwmh
$def_gif
$def_gif_4
$def_gif_tvt_hack
$def_gl
$def_gl_win32
$def_gl_x11
$def_matrixview
$def_ivtv
$def_jpeg
$def_kva
$def_md5sum
$def_mga
$def_mng
$def_png
$def_pnm
$def_quartz
$def_s3fb
$def_sdl
$def_sdl_sdl_h
$def_sdlbuggy
$def_svga
$def_tdfxfb
$def_tdfxvid
$def_tga
$def_v4l2
$def_vdpau
$def_vesa
$def_vidix
$def_vidix_drv_cyberblade
$def_vidix_drv_ivtv
$def_vidix_drv_mach64
$def_vidix_drv_mga
$def_vidix_drv_mga_crtc2
$def_vidix_drv_nvidia
$def_vidix_drv_pm3
$def_vidix_drv_radeon
$def_vidix_drv_rage128
$def_vidix_drv_s3
$def_vidix_drv_sh_veu
$def_vidix_drv_sis
$def_vidix_drv_unichrome
$def_vidix_pfx
$def_vm
$def_wii
$def_x11
$def_xdpms
$def_xf86keysym
$def_xinerama
$def_xmga
$def_xss
$def_xv
$def_xvmc
$def_xvr100
$def_yuv4mpeg
$def_zr


/* FFmpeg */
$def_libavcodec
$def_libavformat
$def_libavutil
$def_libpostproc
$def_libswscale
$def_libavcodec_internals
$def_libswscale_internals

#define CONFIG_DECODERS 1
#define CONFIG_ENCODERS 1
#define CONFIG_DEMUXERS 1
$def_muxers

$def_arpa_inet_h
$def_bswap
$def_bzlib
$def_dcbzl
$def_exp2
$def_exp2f
$def_fast_64bit
$def_fast_unaligned
$def_llrint
$def_log2
$def_log2f
$def_lrint
$def_memalign_hack
$def_mlib
$def_mkstemp
$def_posix_memalign
$def_pthreads
$def_round
$def_roundf
$def_ten_operands
$def_threads
$def_truncf
$def_xform_asm
$def_yasm

#define CONFIG_FASTDIV 0
#define CONFIG_FFSERVER 0
#define CONFIG_GPL 1
#define CONFIG_GRAY 0
#define CONFIG_HARDCODED_TABLES 0
#define CONFIG_LIBVORBIS 0
#define CONFIG_POWERPC_PERF 0
#define CONFIG_SMALL 0
#define CONFIG_SWSCALE 1
#define CONFIG_SWSCALE_ALPHA 1

#define HAVE_ATTRIBUTE_PACKED 1
#define HAVE_GETHRTIME 0
#define HAVE_INLINE_ASM 1
#define HAVE_LDBRX 0
#define HAVE_POLL_H 1
#define HAVE_PPC4XX 0
<<<<<<< HEAD
=======
#define HAVE_SYS_SELECT_H 0
>>>>>>> fbb74e16
#define HAVE_VFP_ARGS 1
#define HAVE_VIRTUALALLOC 0

/* Some FFmpeg codecs depend on these. Enable them unconditionally for now. */
#define CONFIG_AANDCT 1
#define CONFIG_FFT 1
#define CONFIG_GOLOMB 1
#define CONFIG_LPC 1
#define CONFIG_MDCT 1
#define CONFIG_RDFT 1

/* Use these registers in FFmpeg x86 inline asm. No proper detection yet. */
$def_ebx_available
#ifndef MP_DEBUG
#define HAVE_EBP_AVAILABLE 1
#else
#define HAVE_EBP_AVAILABLE 0
#endif

#define CONFIG_H263_VAAPI_HWACCEL 0
#define CONFIG_MPEG2_VAAPI_HWACCEL 0
#define CONFIG_MPEG4_VAAPI_HWACCEL 0
#define CONFIG_H264_VAAPI_HWACCEL 0
#define CONFIG_VC1_VAAPI_HWACCEL 0
#define CONFIG_WMV3_VAAPI_HWACCEL 0

#endif /* MPLAYER_CONFIG_H */
EOF

# Do not overwrite an unchanged config.h to avoid superfluous rebuilds.
cmp -s "$TMPH" config.h || mv -f "$TMPH" config.h

#############################################################################

./version.sh `$_cc -dumpversion`

cat << EOF

Config files successfully generated by ./configure $_configuration !

  Install prefix: $_prefix
  Data directory: $_datadir
  Config direct.: $_confdir

  Byte order: $_byte_order
  Optimizing for: $_optimizing

  Languages:
    Messages: $language_msg
    Manual pages: $language_man
    Documentation: $language_doc

  Enabled optional drivers:
    Input: $_inputmodules
    Codecs: $_codecmodules
    Audio output: $_aomodules
    Video output: $_vomodules

  Disabled optional drivers:
    Input: $_noinputmodules
    Codecs: $_nocodecmodules
    Audio output: $_noaomodules
    Video output: $_novomodules

'config.h' and 'config.mak' contain your configuration options.
Note: If you alter theses files (for instance CFLAGS) MPlayer may no longer
      compile *** DO NOT REPORT BUGS if you tweak these files ***

'make' will now compile MPlayer and 'make install' will install it.
Note: On non-Linux systems you might need to use 'gmake' instead of 'make'.

EOF


if test "$_mtrr" = yes ; then
  echo "Please check mtrr settings at /proc/mtrr (see DOCS/HTML/$doc_lang/video.html#mtrr)"
  echo
fi

if ! x86_32; then
  cat <<EOF
NOTE: Win32 codec DLLs are not supported on your CPU ($host_arch) or your
operating system ($system_name). You may encounter a few files that cannot
be played due to missing open source video/audio codec support.

EOF
fi


cat <<EOF
Check $TMPLOG if you wonder why an autodetection failed (make sure
development headers/packages are installed).

NOTE: The --enable-* parameters unconditionally force options on, completely
skipping autodetection. This behavior is unlike what you may be used to from
autoconf-based configure scripts that can decide to override you. This greater
level of control comes at a price. You may have to provide the correct compiler
and linker flags yourself.
If you used one of these options (except --enable-menu and similar ones that
turn on internal features) and experience a compilation or linking failure,
make sure you have passed the necessary compiler/linker flags to configure.

If you suspect a bug, please read DOCS/HTML/$doc_lang/bugreports.html.

EOF

if test "$_warn_CFLAGS" = yes; then
  cat <<EOF

MPlayer compilation will use the CPPFLAGS/CFLAGS/LDFLAGS/YASMFLAGS set by you,
but:

    *** ***  DO NOT REPORT BUGS IF IT DOES NOT COMPILE/WORK!  *** ***

It is strongly recommended to let MPlayer choose the correct CFLAGS!
To do so, execute 'CFLAGS= ./configure <options>'

EOF
fi

# Last move:
rm -f "$TMPEXE" "$TMPC" "$TMPS" "$TMPCPP" "$TMPH"<|MERGE_RESOLUTION|>--- conflicted
+++ resolved
@@ -8534,10 +8534,6 @@
 #define HAVE_LDBRX 0
 #define HAVE_POLL_H 1
 #define HAVE_PPC4XX 0
-<<<<<<< HEAD
-=======
-#define HAVE_SYS_SELECT_H 0
->>>>>>> fbb74e16
 #define HAVE_VFP_ARGS 1
 #define HAVE_VIRTUALALLOC 0
 
