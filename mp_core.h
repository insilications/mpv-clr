/*
 * This file is part of MPlayer.
 *
 * MPlayer is free software; you can redistribute it and/or modify
 * it under the terms of the GNU General Public License as published by
 * the Free Software Foundation; either version 2 of the License, or
 * (at your option) any later version.
 *
 * MPlayer is distributed in the hope that it will be useful,
 * but WITHOUT ANY WARRANTY; without even the implied warranty of
 * MERCHANTABILITY or FITNESS FOR A PARTICULAR PURPOSE.  See the
 * GNU General Public License for more details.
 *
 * You should have received a copy of the GNU General Public License along
 * with MPlayer; if not, write to the Free Software Foundation, Inc.,
 * 51 Franklin Street, Fifth Floor, Boston, MA 02110-1301 USA.
 */

#ifndef MPLAYER_MP_CORE_H
#define MPLAYER_MP_CORE_H

#include <stdbool.h>

#include "options.h"
#include "mixer.h"
#include "subreader.h"

// definitions used internally by the core player code

#define INITIALIZED_VO      1
#define INITIALIZED_AO      2

#define INITIALIZED_GETCH2  8
#define INITIALIZED_SPUDEC  32
#define INITIALIZED_STREAM  64
#define INITIALIZED_VOBSUB  256
#define INITIALIZED_DEMUXER 512
#define INITIALIZED_ACODEC  1024
#define INITIALIZED_VCODEC  2048
#define INITIALIZED_ALL     0xFFFF


#define SUB_SOURCE_SUBS 0
#define SUB_SOURCE_VOBSUB 1
#define SUB_SOURCE_DEMUX 2
#define SUB_SOURCES 3


enum stop_play_reason {
    KEEP_PLAYING = 0,  // must be 0, numeric values of others do not matter
    AT_END_OF_FILE,
    PT_NEXT_ENTRY,
    PT_PREV_ENTRY,
    PT_NEXT_SRC,
    PT_PREV_SRC,
    PT_UP_NEXT,
    PT_UP_PREV,
    PT_STOP,
};

enum exit_reason {
  EXIT_NONE,
  EXIT_QUIT,
  EXIT_EOF,
  EXIT_ERROR
};

struct content_source {
    struct stream *stream;
    struct demuxer *demuxer;
};

struct timeline_part {
    double start;
    double source_start;
    struct content_source *source;
};

struct chapter {
    double start;
    char *name;
};

typedef struct MPContext {
    struct MPOpts opts;
    struct m_config *mconfig;
    struct vo_x11_state *x11_state;
    struct mp_fifo *key_fifo;
    struct input_ctx *input;
    struct osd_state *osd;

    bool add_osd_seek_info;
    // if nonzero, hide current OSD contents when GetTimerMS() reaches this
    unsigned int osd_show_percentage_until;
    unsigned int osd_visible;

    int osd_function;
    const ao_functions_t *audio_out;
    struct play_tree *playtree;
    struct play_tree_iter *playtree_iter;
    char *filename; // currently playing file
    enum stop_play_reason stop_play;
    int play_tree_step;
    unsigned int initialized_flags;  // which subsystems have been initialized

    struct content_source *sources;
    int num_sources;
    struct timeline_part *timeline;
    int num_timeline_parts;
    int timeline_part;
    struct chapter *chapters;
    int num_chapters;
    double video_offset;

    struct stream *stream;
    struct demuxer *demuxer;
    struct sh_audio *sh_audio;
    struct sh_video *sh_video;
    struct demux_stream *d_audio;
    struct demux_stream *d_video;
    struct demux_stream *d_sub;
    mixer_t mixer;
    struct vo *video_out;

    // Show a video frame as quickly as possible without trying to adjust
    // for AV sync. Used when starting a file or after seeking.
    bool update_video_immediately;
    // AV sync: the next frame should be shown when the audio out has this
    // much (in seconds) buffered data left. Increased when more data is
    // written to the ao, decreased when moving to the next frame.
    // In the audio-only case used as a timer since the last seek
    // by the audio CPU usage meter.
    double delay;
    // AV sync: time until next frame should be shown
    float time_frame;
    // How long the last vo flip() call took. Used to adjust timing with
    // the goal of making flip() calls finish (rather than start) at the
    // specified time.
    float last_vo_flip_duration;
    // How much video timing has been changed to make it match the audio
    // timeline. Used for status line information only.
    double total_avsync_change;
    // A-V sync difference when last frame was displayed. Kept to display
    // the same value if the status line is updated at a time where no new
    // video frame is shown.
    double last_av_difference;

    // Timestamp from the last time some timing functions read the
    // current time, in (occasionally wrapping) microseconds. Used
    // to turn a new time value to a delta from last time.
    unsigned int last_time;

    // Used to communicate the parameters of a seek between parts
    double rel_seek_secs;
    int abs_seek_pos;

    float begin_skip; ///< start time of the current skip while on edlout mode
    // audio is muted if either EDL or user activates mute
    short edl_muted; ///< Stores whether EDL is currently in muted mode.
    short user_muted; ///< Stores whether user wanted muted mode.

    int global_sub_size; // this encompasses all subtitle sources
    int global_sub_pos; // this encompasses all subtitle sources
    int set_of_sub_pos;
    int set_of_sub_size;
    int global_sub_indices[SUB_SOURCES];
    // set_of_ass_tracks[i] contains subtitles from set_of_subtitles[i]
    // parsed by libass or NULL if format unsupported
    struct ass_track *set_of_ass_tracks[MAX_SUBTITLE_FILES];
    sub_data* set_of_subtitles[MAX_SUBTITLE_FILES];

    int file_format;

    int last_dvb_step;
    int dvbin_reopen;

    int paused;
    // step this many frames, then pause
    int step_frames;

    // Set after showing warning about decoding being too slow for realtime
    // playback rate. Used to avoid showing it multiple times.
    bool drop_message_shown;

#ifdef CONFIG_DVDNAV
    struct mp_image *nav_smpi; ///< last decoded dvdnav video image
    unsigned char *nav_buffer;   ///< last read dvdnav video frame
    unsigned char *nav_start;    ///< pointer to last read video buffer
    int            nav_in_size;  ///< last read size
#endif
} MPContext;


// Most of these should not be globals
extern FILE *edl_fd;
extern int file_filter;
// These appear in options list
extern int forced_subs_only;

<<<<<<< HEAD
struct ao_data;
int build_afilter_chain(struct MPContext *mpctx, struct sh_audio *sh_audio, struct ao_data *ao_data);
void uninit_player(struct MPContext *mpctx, unsigned int mask);
void reinit_audio_chain(struct MPContext *mpctx);
void init_vo_spudec(struct MPContext *mpctx);
double playing_audio_pts(struct MPContext *mpctx);
void exit_player_with_rc(struct MPContext *mpctx, exit_reason_t how, int rc);
void add_subtitles(struct MPContext *mpctx, char *filename, float fps, int noerr);
int reinit_video_chain(struct MPContext *mpctx);
void pause_player(struct MPContext *mpctx);
void unpause_player(struct MPContext *mpctx);
void add_step_frame(struct MPContext *mpctx);
int seek_chapter(struct MPContext *mpctx, int chapter, double *seek_pts,
                 char **chapter_name);
int get_current_chapter(struct MPContext *mpctx);
char *chapter_display_name(struct MPContext *mpctx, int chapter);
=======

int build_afilter_chain(sh_audio_t *sh_audio, ao_data_t *ao_data);
void uninit_player(unsigned int mask);
void reinit_audio_chain(void);
void init_vo_spudec(void);
double playing_audio_pts(sh_audio_t *sh_audio, demux_stream_t *d_audio,
			 const ao_functions_t *audio_out);
void exit_player(enum exit_reason how);
void exit_player_with_rc(enum exit_reason how, int rc);
void add_subtitles(char *filename, float fps, int noerr);
int reinit_video_chain(void);
>>>>>>> 8a673793

#endif /* MPLAYER_MP_CORE_H */<|MERGE_RESOLUTION|>--- conflicted
+++ resolved
@@ -197,14 +197,13 @@
 // These appear in options list
 extern int forced_subs_only;
 
-<<<<<<< HEAD
 struct ao_data;
 int build_afilter_chain(struct MPContext *mpctx, struct sh_audio *sh_audio, struct ao_data *ao_data);
 void uninit_player(struct MPContext *mpctx, unsigned int mask);
 void reinit_audio_chain(struct MPContext *mpctx);
 void init_vo_spudec(struct MPContext *mpctx);
 double playing_audio_pts(struct MPContext *mpctx);
-void exit_player_with_rc(struct MPContext *mpctx, exit_reason_t how, int rc);
+void exit_player_with_rc(struct MPContext *mpctx, enum exit_reason how, int rc);
 void add_subtitles(struct MPContext *mpctx, char *filename, float fps, int noerr);
 int reinit_video_chain(struct MPContext *mpctx);
 void pause_player(struct MPContext *mpctx);
@@ -214,18 +213,5 @@
                  char **chapter_name);
 int get_current_chapter(struct MPContext *mpctx);
 char *chapter_display_name(struct MPContext *mpctx, int chapter);
-=======
-
-int build_afilter_chain(sh_audio_t *sh_audio, ao_data_t *ao_data);
-void uninit_player(unsigned int mask);
-void reinit_audio_chain(void);
-void init_vo_spudec(void);
-double playing_audio_pts(sh_audio_t *sh_audio, demux_stream_t *d_audio,
-			 const ao_functions_t *audio_out);
-void exit_player(enum exit_reason how);
-void exit_player_with_rc(enum exit_reason how, int rc);
-void add_subtitles(char *filename, float fps, int noerr);
-int reinit_video_chain(void);
->>>>>>> 8a673793
 
 #endif /* MPLAYER_MP_CORE_H */